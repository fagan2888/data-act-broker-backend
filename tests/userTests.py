--- conflicted
+++ resolved
@@ -87,16 +87,9 @@
         self.check_response(response, StatusCode.CLIENT_ERROR, "No users with that uid")
 
     def test_status_change_bad_status(self):
-<<<<<<< HEAD
         badInput = {"uid": UserTests.UID_FOR_STATUS_CHANGE, "new_status": "badInput"}
         response = self.app.post_json("/v1/change_status/", badInput)
         self.check_response(response, StatusCode.CLIENT_ERROR, "Not a valid user status")
-=======
-        badInput = '{"uid":"'+UserTests.UID_FOR_STATUS_CHANGE+'","new_status":"badInput"}'
-        self.response = self.utils.postRequest("/v1/change_status/",badInput)
-        self.utils.checkResponse(self.response,StatusCode.CLIENT_ERROR)
-        self.passed = True
->>>>>>> e01e25e1
 
     def test_list_users(self):
         postJson = {"status": "awaiting_approval"}
@@ -106,16 +99,9 @@
         self.assertEqual(len(users), 4)
 
     def test_list_users_bad_status(self):
-<<<<<<< HEAD
         postJson = {"status": "lost"}
         response = self.app.post_json("/v1/list_users_with_status/", postJson)
         self.check_response(response, StatusCode.CLIENT_ERROR, "Not a valid user status")
-=======
-        input = '{"status":"lost"}'
-        self.response = self.utils.postRequest("/v1/list_users_with_status/",input)
-        self.utils.checkResponse(self.response,StatusCode.CLIENT_ERROR)
-        self.passed = True
->>>>>>> e01e25e1
 
     def test_get_users_by_type(self):
         agencyUsers = self.interfaces.userDb.getUsersByType("agency_user")
