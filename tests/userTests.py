import unittest
import json
from baseTest import BaseTest
from dataactbroker.handlers.userHandler import UserHandler
from dataactbroker.handlers.jobHandler import JobHandler
from dataactbroker.handlers.aws.sesEmail import sesEmail
from dataactcore.scripts.setupUserDB import setupUserDB
from dataactcore.scripts.clearJobs import clearJobs
from dataactcore.models.jobModels import Submission, JobStatus
from dataactcore.models.userModel import AccountType
from dataactcore.utils.statusCode import StatusCode
from flask.ext.bcrypt import Bcrypt
class UserTests(BaseTest):
    """ Test user registration and user specific functions """
    uploadId = None # set in setup function, used for testing wrong user on finalize
    CONFIG = None # Will hold a dictionary of configuration options

    def __init__(self,methodName,interfaces):
        super(UserTests,self).__init__(methodName=methodName)
        self.interfaces = interfaces
        self.passed = False # Set to true if unit test passes

    def setUp(self):
        testConfig = open("test.json","r").read()
        configDict = json.loads(testConfig)
        self.utils.login(configDict["admin_email"],"pass") # Log the user in for each test

    def setUpToken(self,email):
        userDb = UserHandler()
        token = sesEmail.createToken(email,userDb,"validate_email")
        json = '{"token":"'+token+'"}'
        self.utils.postRequest("/v1/confirm_email_token/",json)

    def test_registration_no_token(self):
        self.utils.logout()
        input = '{"email":"user@agency.gov","name":"user","agency":"agency","title":"title","password":"userPass"}'
        self.response = self.utils.postRequest("/v1/register/",input)
        self.utils.checkResponse(self.response,StatusCode.LOGIN_REQUIRED)
        self.passed = True

    def test_registration(self):
        self.utils.logout()
        self.setUpToken("user@agency.gov")

        input = '{"email":"user@agency.gov","name":"user","agency":"agency","title":"title","password":"userPass"}'
        self.response = self.utils.postRequest("/v1/register/",input)
        self.utils.checkResponse(self.response,StatusCode.OK,"Registration successful")
        self.passed = True

    def test_registration_empty(self):
        self.utils.logout()
        input = '{}'
        self.setUpToken("user@agency.gov")
        self.response = self.utils.postRequest("/v1/register/",input)
        self.utils.checkResponse(self.response,StatusCode.CLIENT_ERROR,"Request body must include email, name, agency, title, and password")
        self.passed = True

    def test_registration_bad_email(self):
        self.utils.logout()
        self.setUpToken("user@agency.gov")
        input = '{"email":"fake@notreal.faux","name":"user","agency":"agency","title":"title","password":"userPass"}'
        self.response = self.utils.postRequest("/v1/register/",input)
        self.utils.checkResponse(self.response,StatusCode.CLIENT_ERROR,"No users with that email")
        self.passed = True

    def test_status_change(self):
        input = '{"user_email":"user@agency.gov","new_status":"denied"}'
        self.response = self.utils.postRequest("/v1/change_status/",input)
        self.utils.checkResponse(self.response,StatusCode.OK,"Status change successful")
        self.passed = True

    def test_status_change_bad_email(self):
        input = '{"user_email":"fake@notreal.faux","new_status":"denied"}'
        self.response = self.utils.postRequest("/v1/change_status/",input)
        self.utils.checkResponse(self.response,StatusCode.CLIENT_ERROR,"No users with that email")
        self.passed = True

    def test_status_change_bad_status(self):
        input = '{"user_email":"user@agency.gov","new_status":"disoriented"}'
        self.response = self.utils.postRequest("/v1/change_status/",input)
        self.utils.checkResponse(self.response,StatusCode.CLIENT_ERROR,"Not a valid user status")
        self.passed = True

    def test_list_users(self):
        input = '{"status":"awaiting_approval"}'
        self.response = self.utils.postRequest("/v1/list_users_with_status/",input)
        self.utils.checkResponse(self.response,StatusCode.OK)
        users = self.response.json()["users"]

        assert(len(users) == 4), "There should be four users awaiting approval"
        self.passed = True

    def test_list_users_bad_status(self):
        input = '{"status":"lost"}'
        self.response = self.utils.postRequest("/v1/list_users_with_status/",input)
        self.utils.checkResponse(self.response,StatusCode.CLIENT_ERROR,"Not a valid user status")
        self.passed = True

    def test_get_users_by_type(self):
        admins = self.interfaces.userDb.getUsersByType("agency_user")

        emails = []
        for admin in admins:
            emails.append(admin.email)
        assert(len(admins) == 9), "There should be seven agency users"
        for email in ["realEmail@agency.gov", "waiting@agency.gov", "impatient@agency.gov", "watchingPaintDry@agency.gov", "approved@agency.gov", "nefarious@agency.gov"]:
            assert(email in emails)
        self.passed = True

    def test_list_submissions(self):
        self.utils.logout()
        self.utils.login("approved@agency.gov","approvedPass")
        self.response = self.utils.postRequest("/v1/list_submissions/",{},method="GET")
        self.utils.logout()
        self.utils.checkResponse(self.response,StatusCode.OK)
        responseDict = self.response.json()
        assert("submission_id_list" in responseDict)
        assert(len(responseDict["submission_id_list"]) == 5)
        self.passed = True

    def test_list_users_with_status_non_admin(self):
        self.utils.login("user3","123abc")
        input = '{"status":"awaiting_approval"}'
        self.response = self.utils.postRequest("/v1/list_users_with_status/",input)
        self.utils.logout()
        self.utils.checkResponse(self.response,StatusCode.LOGIN_REQUIRED)
        responseDict = self.response.json()
        assert((responseDict["message"]) == 'Wrong User Type')
        self.passed = True

    def test_finalize_wrong_user(self):
        self.utils.logout()
        self.utils.login("user4","pass")
        self.response = self.utils.postRequest("/v1/finalize_job/",json.dumps({"upload_id":UserTests.uploadId}))
        self.utils.logout()
        self.utils.checkResponse(self.response,StatusCode.CLIENT_ERROR,"Cannot finalize a job created by a different user")
        self.passed = True

    def test_send_email(self):
        # Always use simulator to test emails!
        json = '{"email":"success@simulator.amazonses.com"}'
        self.response = self.utils.postRequest("/v1/confirm_email/",json)
        self.utils.checkResponse(self.response,StatusCode.OK)
        self.passed = True

    def test_check_email_token_malformed(self):
        json = '{"token":"12345678"}'
        self.response = self.utils.postRequest("/v1/confirm_email_token/",json)
        self.utils.checkResponse(self.response,StatusCode.OK)
        assert(self.response.json()["message"]== "Link already used")
        self.passed = True

    def test_check_email_token(self):
        userDb = UserHandler()
        #make a token based on a user

        token = sesEmail.createToken("user@agency.gov",userDb,"validate_email")
        json = '{"token":"'+token+'"}'
        self.response = self.utils.postRequest("/v1/confirm_email_token/",json)
        self.utils.checkResponse(self.response,StatusCode.OK)
        assert(self.response.json()["message"]== "success")
        self.passed = True

    def test_password_reset(self):
        email = UserTests.CONFIG["admin_email"]
        json = '{"email":"'+email+'"}'
        self.response = self.utils.postRequest("/v1/reset_password/",json)
        self.utils.checkResponse(self.response,StatusCode.OK)

    def tearDown(self):
        if(not self.passed):
            print("Status is " + str(self.response.status_code))
            print(str(self.response.json()))

    @staticmethod
    def setupUserList():
        """ Clear user and jobs database and add a constant sample set """
        # Get admin email to send test to
        testConfig = open("testConfig.json","r").read()
        UserTests.CONFIG = json.loads(testConfig)

        userEmails = ["user@agency.gov", "realEmail@agency.gov", "waiting@agency.gov", "impatient@agency.gov", "watchingPaintDry@agency.gov", UserTests.CONFIG["admin_email"],"approved@agency.gov", "nefarious@agency.gov"]
        userStatus = ["awaiting_confirmation","email_confirmed","awaiting_approval","awaiting_approval","awaiting_approval","approved","approved","denied"]
        userPermissions = [0,AccountType.AGENCY_USER,AccountType.AGENCY_USER,AccountType.AGENCY_USER,AccountType.AGENCY_USER,AccountType.WEBSITE_ADMIN+AccountType.AGENCY_USER,AccountType.AGENCY_USER,AccountType.AGENCY_USER]
        # Clear users
        setupUserDB(True)
        clearJobs()
        userDb = UserHandler()
        userDb.createUser( "user3","123abc",Bcrypt())
        userDb.createUser( "user4","pass",Bcrypt())
        jobDb = JobHandler()
        # Add new users and set some statuses
        for index in range(len(userEmails)):
            email = userEmails[index]
            userDb.addUnconfirmedEmail(email)
            user = userDb.getUserByEmail(email)
            userDb.changeStatus(user,userStatus[index])
            userDb.setPermission(user,userPermissions[index])
        # Add submissions to one of the users
        user = userDb.getUserByEmail("approved@agency.gov")
        user.username = "approvedUser"
<<<<<<< HEAD
        userDb.setPassword(user,"approvedPass",Bcrypt())
        admin = userDb.getUserByEmail(configDict["admin_email"])
        userDb.setPassword(admin,"pass",Bcrypt())
=======
        admin = userDb.getUserByEmail(UserTests.CONFIG["admin_email"])
>>>>>>> f9a0aa6c
        admin.name = "Mr. Manager"
        userDb.session.commit()
        isFirstSub = True
        firstSub = None
        for i in range(0,5):
            sub = Submission(user_id = user.user_id)
            if(isFirstSub):
                firstSub = sub
                isFirstSub = False
            jobDb.session.add(sub)

        jobDb.session.commit()
        # Add job to first submission
        job = JobStatus(submission_id = firstSub.submission_id,status_id = 3,type_id = 1, file_type_id = 1)
        jobDb.session.add(job)
        jobDb.session.commit()
        UserTests.uploadId = job.job_id<|MERGE_RESOLUTION|>--- conflicted
+++ resolved
@@ -21,9 +21,7 @@
         self.passed = False # Set to true if unit test passes
 
     def setUp(self):
-        testConfig = open("test.json","r").read()
-        configDict = json.loads(testConfig)
-        self.utils.login(configDict["admin_email"],"pass") # Log the user in for each test
+        self.utils.login(UserTests.CONFIG["admin_email"],"pass") # Log the user in for each test
 
     def setUpToken(self,email):
         userDb = UserHandler()
@@ -176,7 +174,7 @@
     def setupUserList():
         """ Clear user and jobs database and add a constant sample set """
         # Get admin email to send test to
-        testConfig = open("testConfig.json","r").read()
+        testConfig = open("test.json","r").read()
         UserTests.CONFIG = json.loads(testConfig)
 
         userEmails = ["user@agency.gov", "realEmail@agency.gov", "waiting@agency.gov", "impatient@agency.gov", "watchingPaintDry@agency.gov", UserTests.CONFIG["admin_email"],"approved@agency.gov", "nefarious@agency.gov"]
@@ -199,13 +197,9 @@
         # Add submissions to one of the users
         user = userDb.getUserByEmail("approved@agency.gov")
         user.username = "approvedUser"
-<<<<<<< HEAD
         userDb.setPassword(user,"approvedPass",Bcrypt())
-        admin = userDb.getUserByEmail(configDict["admin_email"])
+        admin = userDb.getUserByEmail(UserTests.CONFIG["admin_email"])
         userDb.setPassword(admin,"pass",Bcrypt())
-=======
-        admin = userDb.getUserByEmail(UserTests.CONFIG["admin_email"])
->>>>>>> f9a0aa6c
         admin.name = "Mr. Manager"
         userDb.session.commit()
         isFirstSub = True
