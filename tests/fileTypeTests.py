from __future__ import print_function
import os
from os.path import join
from dataactcore.aws.s3UrlHandler import s3UrlHandler
from dataactcore.models.domainModels import TASLookup
from dataactcore.models.stagingModels import AwardFinancial
from dataactcore.config import CONFIG_BROKER
from dataactvalidator.filestreaming.sqlLoader import SQLLoader
from dataactvalidator.filestreaming.schemaLoader import SchemaLoader
from dataactvalidator.filestreaming.loadFile import loadDomainValues
from dataactvalidator.scripts.loadTas import loadTas
from baseTestValidator import BaseTestValidator
import unittest

class FileTypeTests(BaseTestValidator):

    @classmethod
    def setUpClass(cls):
        """Set up class-wide resources."""
        super(FileTypeTests, cls).setUpClass()
        #TODO: refactor into a pytest fixture

        user = cls.userId
        # TODO: get rid of this flag once we're using a tempdb for test fixtures
        force_tas_load = False

        # Upload needed files to S3
        s3FileNameValid = cls.uploadFile("appropValid.csv", user)
        s3FileNameMixed = cls.uploadFile("appropMixed.csv", user)
        s3FileNameProgramValid = cls.uploadFile("programActivityValid.csv", user)
        s3FileNameProgramMixed = cls.uploadFile("programActivityMixed.csv", user)
        s3FileNameAwardFinValid = cls.uploadFile("awardFinancialValid.csv", user)
        s3FileNameAwardFinMixed = cls.uploadFile("awardFinancialMixed.csv", user)
        s3FileNameAwardValid = cls.uploadFile("awardValid.csv", user)
        s3FileNameAwardMixed = cls.uploadFile("awardMixed.csv", user)
        s3FileNameAwardMixedDelimiter = cls.uploadFile("awardMixedDelimiter.csv", user)
        s3FileNameCrossAwardFin = cls.uploadFile("cross_file_C.csv", user)
        s3FileNameCrossAward = cls.uploadFile("cross_file_D2.csv", user)
        s3FileNameCrossApprop = cls.uploadFile("cross_file_A.csv", user)
        s3FileNameCrossPgmAct = cls.uploadFile("cross_file_B.csv", user)

        # Create submissions and get IDs back
        submissionIDs = {}
        for i in range(0, 12):
            submissionIDs[i] = cls.insertSubmission(cls.jobTracker, user)

        # Create jobs
        jobDb = cls.jobTracker
        jobInfoList = {
            "valid": [str(jobDb.getJobStatusId("ready")), str(jobDb.getJobTypeId("csv_record_validation")), str(submissionIDs[1]), s3FileNameValid, 3],
            "mixed": [str(jobDb.getJobStatusId("ready")), str(jobDb.getJobTypeId("csv_record_validation")), str(submissionIDs[2]), s3FileNameMixed, 3],
            "programValid": [str(jobDb.getJobStatusId("ready")), str(jobDb.getJobTypeId("csv_record_validation")), str(submissionIDs[4]), s3FileNameProgramValid, 4],
            "programMixed": [str(jobDb.getJobStatusId("ready")), str(jobDb.getJobTypeId("csv_record_validation")), str(submissionIDs[5]), s3FileNameProgramMixed, 4],
            "awardFinValid": [str(jobDb.getJobStatusId("ready")), str(jobDb.getJobTypeId("csv_record_validation")), str(submissionIDs[6]), s3FileNameAwardFinValid, 2],
            "awardFinMixed": [str(jobDb.getJobStatusId("ready")), str(jobDb.getJobTypeId("csv_record_validation")), str(submissionIDs[7]), s3FileNameAwardFinMixed, 2],
            "awardValid": [str(jobDb.getJobStatusId("ready")), str(jobDb.getJobTypeId("csv_record_validation")), str(submissionIDs[8]), s3FileNameAwardValid, 1],
            "awardMixed": [str(jobDb.getJobStatusId("ready")), str(jobDb.getJobTypeId("csv_record_validation")), str(submissionIDs[9]), s3FileNameAwardMixed, 1],
            "awardMixedDelimiter": [str(jobDb.getJobStatusId("ready")), str(jobDb.getJobTypeId("csv_record_validation")), str(submissionIDs[10]), s3FileNameAwardMixedDelimiter, 1],
            "crossApprop": [str(jobDb.getJobStatusId("ready")), str(jobDb.getJobTypeId("csv_record_validation")), str(submissionIDs[11]), s3FileNameCrossApprop, 3],
            "crossPgmAct": [str(jobDb.getJobStatusId("ready")), str(jobDb.getJobTypeId("csv_record_validation")), str(submissionIDs[11]), s3FileNameCrossPgmAct, 4],
            "crossAwardFin": [str(jobDb.getJobStatusId("ready")), str(jobDb.getJobTypeId("csv_record_validation")), str(submissionIDs[11]), s3FileNameCrossAwardFin, 2],
            "crossAward": [str(jobDb.getJobStatusId("ready")), str(jobDb.getJobTypeId("csv_record_validation")), str(submissionIDs[11]), s3FileNameCrossAward, 1],
            "crossFile": [str(jobDb.getJobStatusId("ready")), str(jobDb.getJobTypeId("validation")), str(submissionIDs[11]), None, None]
        }

        jobIdDict = {}
        for key in jobInfoList:
            jobInfo = jobInfoList[key]  # Done this way to be compatible with python 2 and 3
            jobInfo.append(jobDb.session)
            job = cls.addJob(*jobInfo)
            jobId = job.job_id
            jobIdDict[key] = jobId
            print("".join([str(key),": ",str(cls.jobTracker.getSubmissionId(jobId)), ", "]), end = "")

        # Load fields and rules
        FileTypeTests.load_definitions(cls.interfaces, force_tas_load)

        cls.jobIdDict = jobIdDict

    @staticmethod
    def load_definitions(interfaces, force_tas_load):
        """Load file definitions."""
        SchemaLoader.loadAllFromPath(join(CONFIG_BROKER["path"],"dataactvalidator","config"))
        SQLLoader.loadSql("sqlRules.csv")
        # Load domain values tables
        loadDomainValues(join(CONFIG_BROKER["path"],"dataactvalidator","config"),join(CONFIG_BROKER["path"],"tests","sf_133.csv"))
        if (interfaces.validationDb.session.query(TASLookup).count() == 0
                or force_tas_load):
            # TAS table is empty, load it
            loadTas(tasFile="all_tas_betc.csv", dropIdx=False)

    def test_approp_valid(self):
        """Test valid job."""
        jobId = self.jobIdDict["valid"]
        self.passed = self.run_test(
            jobId, 200, "finished", 63, 10, "complete", 0, False)

    def test_approp_mixed(self):
        """Test mixed job with some rows failing."""
        jobId = self.jobIdDict["mixed"]
        self.passed = self.run_test(
            jobId, 200, "finished", 6102, 4, "complete", 46, True)

    def test_program_valid(self):
        """Test valid job."""
        jobId = self.jobIdDict["programValid"]
        self.passed = self.run_test(
            jobId, 200, "finished", 63, 10, "complete", 0, False)

    def test_program_mixed(self):
        """Test mixed job with some rows failing."""
        jobId = self.jobIdDict["programMixed"]
        self.passed = self.run_test(
<<<<<<< HEAD
            jobId, 200, "finished", 21475, 4, "complete", 122, True)
=======
            jobId, 200, "finished", 16389, 4, "complete", 107, True)
>>>>>>> 4124b32d

    def test_award_fin_valid(self):
        """Test valid job."""
        jobId = self.jobIdDict["awardFinValid"]
        self.passed = self.run_test(
            jobId, 200, "finished", 63, 11, "complete", 0, False)

    def test_award_fin_mixed(self):
        """Test mixed job with some rows failing."""
        jobId = self.jobIdDict["awardFinMixed"]
        self.passed = self.run_test(
            jobId, 200, "finished", 13695, 5, "complete", 79, True)

        # Test that whitespace is converted to null
        rowThree = self.interfaces.validationDb.session.query(AwardFinancial).filter(AwardFinancial.parentawardid == "ZZZZ").filter(AwardFinancial.submission_id == self.interfaces.jobDb.getSubmissionId(jobId)).first()
        self.assertIsNone(rowThree.agencyidentifier)
        self.assertIsNone(rowThree.piid)
        # And commas removed for numeric
        rowThirteen = self.interfaces.validationDb.session.query(AwardFinancial).filter(AwardFinancial.parentawardid == "YYYY").filter(AwardFinancial.submission_id == self.interfaces.jobDb.getSubmissionId(jobId)).first()
        self.assertEqual(rowThirteen.deobligationsrecoveriesrefundsofprioryearbyaward_cpe,26000)

    def test_award_valid(self):
        """Test valid job."""
        jobId = self.jobIdDict["awardValid"]
        self.passed = self.run_test(
            jobId, 200, "finished", 63, 10, "complete", 0, False)

    def test_award_mixed(self):
        """Test mixed job with some rows failing."""
        jobId = self.jobIdDict["awardMixed"]
        self.passed = self.run_test(
            jobId, 200, "finished", 3245, 5, "complete", 40, True)

    def test_award_mixed_delimiter(self):
        """Test mixed job with mixed delimiter"""
        jobId = self.jobIdDict["awardMixedDelimiter"]
        self.passed = self.run_test(
            jobId, 400, "invalid", False, False, "header_error", 0, False)

    def test_cross_file(self):
        crossId = self.jobIdDict["crossFile"]
        # Run jobs for A, B, C, and D2, then cross file validation job
        awardFinResponse = self.validateJob(self.jobIdDict["crossAwardFin"],self.useThreads)
        self.assertEqual(awardFinResponse.status_code, 200, msg=str(awardFinResponse.json))
        awardResponse = self.validateJob(self.jobIdDict["crossAward"],self.useThreads)
        self.assertEqual(awardResponse.status_code, 200, msg=str(awardResponse.json))
        appropResponse = self.validateJob(self.jobIdDict["crossApprop"], self.useThreads)
        self.assertEqual(appropResponse.status_code, 200, msg=str(appropResponse.json))
        pgmActResponse = self.validateJob(self.jobIdDict["crossPgmAct"], self.useThreads)
        self.assertEqual(pgmActResponse.status_code, 200, msg=str(pgmActResponse.json))
        crossFileResponse = self.validateJob(crossId, self.useThreads)
        self.assertEqual(crossFileResponse.status_code, 200, msg=str(crossFileResponse.json))

        # Check number of cross file validation errors in DB for this job
        self.assertEqual(self.interfaces.errorDb.checkNumberOfErrorsByJobId(crossId), 3)
        # Check cross file job complete
        self.waitOnJob(self.interfaces.jobDb, crossId, "finished", self.useThreads)
        # Check that cross file validation report exists and is the right size
        jobTracker = self.interfaces.jobDb

        submissionId = jobTracker.getSubmissionId(crossId)
        abFileSize = 1339
        cdFileSize = 89
        abFilename = self.interfaces.errorDb.getCrossReportName(submissionId, "appropriations", "program_activity")
        cdFilename = self.interfaces.errorDb.getCrossReportName(submissionId, "award_financial", "award")

        if self.local:
            path = "".join(
                [self.local_file_directory,abFilename])
            self.assertGreater(os.path.getsize(path), abFileSize - 5)
            self.assertLess(os.path.getsize(path), abFileSize + 5)
            path = "".join(
                [self.local_file_directory,cdFilename])
            self.assertGreater(os.path.getsize(path), cdFileSize - 5)
            self.assertLess(os.path.getsize(path), cdFileSize + 5)
        else:
            self.assertGreater(s3UrlHandler.getFileSize(
                "errors/"+abFilename), abFileSize - 5)
            self.assertLess(s3UrlHandler.getFileSize(
                "errors/"+abFilename), abFileSize + 5)
            self.assertGreater(s3UrlHandler.getFileSize(
                "errors/"+cdFilename), cdFileSize - 5)
            self.assertLess(s3UrlHandler.getFileSize(
                "errors/"+cdFilename), cdFileSize + 5)

if __name__ == '__main__':
    unittest.main()<|MERGE_RESOLUTION|>--- conflicted
+++ resolved
@@ -111,11 +111,7 @@
         """Test mixed job with some rows failing."""
         jobId = self.jobIdDict["programMixed"]
         self.passed = self.run_test(
-<<<<<<< HEAD
-            jobId, 200, "finished", 21475, 4, "complete", 122, True)
-=======
-            jobId, 200, "finished", 16389, 4, "complete", 107, True)
->>>>>>> 4124b32d
+            jobId, 200, "finished", 16841, 4, "complete", 111, True)
 
     def test_award_fin_valid(self):
         """Test valid job."""
