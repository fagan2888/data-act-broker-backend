--- conflicted
+++ resolved
@@ -99,11 +99,7 @@
         """Test mixed job with some rows failing."""
         jobId = self.jobIdDict["mixed"]
         self.passed = self.run_test(
-<<<<<<< HEAD
-            jobId, 200, "finished", 5979, 4, "complete", 46, True)
-=======
-            jobId, 200, "finished", 7038, 4, "complete", 50, True)
->>>>>>> a7404cf5
+            jobId, 200, "finished", 6102, 4, "complete", 46, True)
 
     def test_program_valid(self):
         """Test valid job."""
