--- conflicted
+++ resolved
@@ -421,7 +421,39 @@
 
 
 @pytest.mark.usefixtures("job_constants")
-<<<<<<< HEAD
+def test_certify_dabs_submission_revalidation_needed(database):
+    """ Tests the certify_dabs_submission function preventing certification when revalidation threshold isn't met """
+    with Flask('test-app').app_context():
+        now = datetime.datetime.utcnow()
+        earlier = now - datetime.timedelta(days=1)
+        sess = database.session
+
+        user = UserFactory()
+        cgac = CGACFactory(cgac_code='001', agency_name='CGAC Agency')
+        submission = SubmissionFactory(created_at=earlier, updated_at=earlier, cgac_code=cgac.cgac_code,
+                                       reporting_fiscal_period=3, reporting_fiscal_year=2017, is_quarter_format=True,
+                                       publishable=True, publish_status_id=PUBLISH_STATUS_DICT['unpublished'],
+                                       d2_submission=False, number_of_errors=0, number_of_warnings=200,
+                                       certifying_user_id=None)
+        reval = RevalidationThresholdFactory(revalidation_date=now)
+        sess.add_all([user, cgac, submission, reval])
+        sess.commit()
+        job = JobFactory(submission_id=submission.submission_id, last_validated=earlier,
+                         job_type_id=JOB_TYPE_DICT['csv_record_validation'])
+        sess.add(job)
+        sess.commit()
+
+        g.user = user
+        file_handler = fileHandler.FileHandler({}, is_local=True)
+        response = certify_dabs_submission(submission, file_handler)
+        response_json = json.loads(response.data.decode('UTF-8'))
+        assert response.status_code == 400
+        assert response_json['message'] == "This submission has not been validated since before the revalidation " \
+                                           "threshold ({}), it must be revalidated before certifying.". \
+            format(now.strftime('%Y-%m-%d %H:%M:%S'))
+
+
+@pytest.mark.usefixtures("job_constants")
 def test_certify_dabs_submission_quarterly_revalidation_not_in_db(database):
     """ Tests that a DABS submission that doesnt have its year/quarter in the system won't be able to certify. """
     with Flask('test-app').app_context():
@@ -455,10 +487,6 @@
 @pytest.mark.usefixtures("job_constants")
 def test_certify_dabs_submission_quarterly_revalidation_too_early(database):
     """ Tests that a DABS submission that was last validated before the window start cannot be certified. """
-=======
-def test_certify_dabs_submission_revalidation_needed(database):
-    """ Tests the certify_dabs_submission function preventing certification when revalidation threshold isn't met """
->>>>>>> a5376547
     with Flask('test-app').app_context():
         now = datetime.datetime.utcnow()
         earlier = now - datetime.timedelta(days=1)
@@ -471,13 +499,8 @@
                                        publishable=True, publish_status_id=PUBLISH_STATUS_DICT['unpublished'],
                                        d2_submission=False, number_of_errors=0, number_of_warnings=200,
                                        certifying_user_id=None)
-<<<<<<< HEAD
         quarter_reval = QuarterlyRevalidationThresholdFactory(year=2017, quarter=1, window_start=now)
         sess.add_all([user, cgac, submission, quarter_reval])
-=======
-        reval = RevalidationThresholdFactory(revalidation_date=now)
-        sess.add_all([user, cgac, submission, reval])
->>>>>>> a5376547
         sess.commit()
 
         job = JobFactory(submission_id=submission.submission_id, last_validated=earlier,
@@ -490,7 +513,6 @@
         response = certify_dabs_submission(submission, file_handler)
         response_json = json.loads(response.data.decode('UTF-8'))
         assert response.status_code == 400
-<<<<<<< HEAD
         assert response_json['message'] == "This submission was last validated before the start of the submission " \
                                            "window ({}). Please revalidate before certifying.".\
             format(quarter_reval.window_start.strftime('%m/%d/%Y'))
@@ -528,11 +550,6 @@
         file_handler = fileHandler.FileHandler({}, is_local=True)
         response = certify_dabs_submission(submission, file_handler)
         assert response.status_code == 200
-=======
-        assert response_json['message'] == "This submission has not been validated since before the revalidation " \
-                                           "threshold ({}), it must be revalidated before certifying.".\
-            format(now.strftime('%Y-%m-%d %H:%M:%S'))
->>>>>>> a5376547
 
 
 @pytest.mark.usefixtures("job_constants")
