--- conflicted
+++ resolved
@@ -41,71 +41,6 @@
             """Confirm server running."""
             return "Validator is running"
 
-<<<<<<< HEAD
-        @app.route("/validate_threaded/", methods=["POST"])
-        def validate_threaded():
-            """Start the validation process on a new thread."""
-            @copy_current_request_context
-            def ThreadedFunction(arg):
-                """The new thread."""
-                threadedManager = ValidationManager(local, error_report_path)
-                threadedManager.threadedValidateJob(arg)
-
-            try:
-                interfaces = InterfaceHolder()
-                jobTracker = interfaces.jobDb
-            except ResponseException as e:
-                open("errorLog","a").write(str(e) + "\n")
-                return JsonResponse.error(e,e.status)
-            except Exception as e:
-                open("errorLog","a").write(str(e) + "\n")
-                exc = ResponseException(str(e),StatusCode.INTERNAL_ERROR,type(e))
-                return JsonResponse.error(exc,exc.status)
-
-            job_id = None
-            manager = ValidationManager(local, error_report_path)
-
-            try:
-                job_id = manager.getJobID(request)
-            except ResponseException as e:
-                manager.markJob(job_id,jobTracker,"invalid",manager.filename)
-                CloudLogger.logError(str(e),e,traceback.extract_tb(sys.exc_info()[2]))
-                return JsonResponse.error(e,e.status)
-            except Exception as e:
-                exc = ResponseException(str(e),StatusCode.CLIENT_ERROR,type(e))
-                manager.markJob(job_id,jobTracker,"invalid",manager.filename)
-                CloudLogger.logError(str(e),exc,traceback.extract_tb(sys.exc_info()[2]))
-                return JsonResponse.error(exc,exc.status)
-
-            try:
-                manager.testJobID(job_id,interfaces)
-            except ResponseException as e:
-                open("errorLog","a").write(str(e) + "\n")
-                # Job is not ready to run according to job tracker, do not change status of job in job tracker
-                writeFileError(job_id,manager.filename,ValidationError.jobError)
-                return JsonResponse.error(e,e.status)
-            except Exception as e:
-                open("errorLog","a").write(str(e) + "\n")
-                exc = ResponseException(str(e),StatusCode.CLIENT_ERROR,type(e))
-                writeFileError(job_id,manager.filename,ValidationError.jobError)
-                return JsonResponse.error(exc,exc.status)
-
-            thread = Thread(target=ThreadedFunction, args= (job_id,))
-
-            try :
-                jobTracker.markJobStatus(job_id,"running")
-            except Exception as e:
-                open("errorLog","a").write(str(e) + "\n")
-                exc = ResponseException(str(e),StatusCode.INTERNAL_ERROR,type(e))
-                return JsonResponse.error(exc,exc.status)
-
-            interfaces.close()
-            thread.start()
-
-            return JsonResponse.create(StatusCode.OK, {"message":"Validation complete"})
-
-=======
->>>>>>> 6def48c0
         @app.route("/validate/",methods=["POST"])
         def validate():
             """Start the validation process on the same threads."""
