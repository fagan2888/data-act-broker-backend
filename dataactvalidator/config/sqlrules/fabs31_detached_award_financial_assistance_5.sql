-- For AssistanceType of 02, 03, 04, or 05 whose ActionDate is after October 1, 2010 and ActionType = A,
-- AwardeeOrRecipientUniqueIdentifier must be active as of the ActionDate, unless the record is an aggregate
<<<<<<< HEAD
-- record (RecordType=1) or individual recipient (BusinessTypes includes 'P'). This is an error because
-- CorrectionDeleteIndicator is not C or the action date is after January 1, 2017.
=======
-- or PII-redacted non-aggregate record (RecordType=1) or individual recipient (BusinessTypes includes 'P').
-- This is an error because CorrectionLateDeleteIndicator is not C or the action date is after January 1, 2017.
>>>>>>> 75b893a9
CREATE OR REPLACE function pg_temp.is_date(str text) returns boolean AS $$
BEGIN
    perform CAST(str AS DATE);
    return TRUE;
EXCEPTION WHEN others THEN
    return FALSE;
END;
$$ LANGUAGE plpgsql;

WITH detached_award_financial_assistance_fabs31_5_{0} AS
    (SELECT
        dafa_31_5.row_number,
        dafa_31_5.assistance_type,
        dafa_31_5.action_date,
        dafa_31_5.action_type,
        dafa_31_5.awardee_or_recipient_uniqu,
        dafa_31_5.business_types,
        dafa_31_5.record_type,
        dafa_31_5.correction_delete_indicatr,
        dafa_31_5.submission_id
    FROM detached_award_financial_assistance AS dafa_31_5
    WHERE submission_id = {0}),
duns_short_fabs31_5_{0} AS
    (SELECT DISTINCT duns.awardee_or_recipient_uniqu,
        duns.expiration_date,
        duns.registration_date
    FROM duns
    JOIN detached_award_financial_assistance_fabs31_5_{0} AS sub_dafa
        ON duns.awardee_or_recipient_uniqu = sub_dafa.awardee_or_recipient_uniqu)
SELECT
    dafa.row_number,
    dafa.assistance_type,
    dafa.action_date,
    dafa.action_type,
    dafa.awardee_or_recipient_uniqu,
    dafa.business_types,
    dafa.record_type,
    dafa.correction_delete_indicatr
FROM detached_award_financial_assistance_fabs31_5_{0} AS dafa
WHERE NOT (dafa.record_type IN (1, 3)
        OR UPPER(dafa.business_types) LIKE '%%P%%'
    )
    AND COALESCE(dafa.assistance_type, '') IN ('02', '03', '04', '05')
    AND dafa.action_type = 'A'
    AND dafa.awardee_or_recipient_uniqu ~ '^\d\d\d\d\d\d\d\d\d$'
    AND (CASE WHEN pg_temp.is_date(COALESCE(dafa.action_date, '0'))
            THEN CAST(dafa.action_date AS DATE)
        END) > CAST('10/01/2010' AS DATE)
    AND (COALESCE(dafa.correction_delete_indicatr, '') <> 'C'
        OR (CASE WHEN pg_temp.is_date(COALESCE(dafa.action_date, '0'))
                THEN CAST(dafa.action_date AS DATE)
            END) >= CAST('01/01/2017' AS DATE)
    )
    AND COALESCE(dafa.awardee_or_recipient_uniqu, '') IN (SELECT DISTINCT short_duns.awardee_or_recipient_uniqu
                                                          FROM duns_short_fabs31_5_{0} AS short_duns
                                                          )
    AND dafa.row_number NOT IN (
            SELECT DISTINCT sub_dafa.row_number
            FROM detached_award_financial_assistance_fabs31_5_{0} AS sub_dafa
                JOIN duns_short_fabs31_5_{0} AS duns_short
                ON duns_short.awardee_or_recipient_uniqu = sub_dafa.awardee_or_recipient_uniqu
                AND (CASE WHEN pg_temp.is_date(COALESCE(sub_dafa.action_date, '0'))
                        THEN CAST(sub_dafa.action_date AS DATE)
                    END) >= CAST(duns_short.registration_date AS DATE)
                AND (CASE WHEN pg_temp.is_date(COALESCE(sub_dafa.action_date, '0'))
                        THEN CAST(sub_dafa.action_date AS DATE)
                    END) < CAST(duns_short.expiration_date AS DATE)
            );<|MERGE_RESOLUTION|>--- conflicted
+++ resolved
@@ -1,12 +1,7 @@
 -- For AssistanceType of 02, 03, 04, or 05 whose ActionDate is after October 1, 2010 and ActionType = A,
 -- AwardeeOrRecipientUniqueIdentifier must be active as of the ActionDate, unless the record is an aggregate
-<<<<<<< HEAD
--- record (RecordType=1) or individual recipient (BusinessTypes includes 'P'). This is an error because
--- CorrectionDeleteIndicator is not C or the action date is after January 1, 2017.
-=======
--- or PII-redacted non-aggregate record (RecordType=1) or individual recipient (BusinessTypes includes 'P').
--- This is an error because CorrectionLateDeleteIndicator is not C or the action date is after January 1, 2017.
->>>>>>> 75b893a9
+-- or PII-redacted non-aggregate record (RecordType=1 or 3) or individual recipient (BusinessTypes includes 'P').
+-- This is an error because CorrectionDeleteIndicator is not C or the action date is after January 1, 2017.
 CREATE OR REPLACE function pg_temp.is_date(str text) returns boolean AS $$
 BEGIN
     perform CAST(str AS DATE);
