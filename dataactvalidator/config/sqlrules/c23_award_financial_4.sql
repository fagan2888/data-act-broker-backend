--- conflicted
+++ resolved
@@ -1,15 +1,6 @@
-<<<<<<< HEAD
-WITH award_financial_c23_4_{0} AS
-    (SELECT submission_id,
-    	transaction_obligated_amou,
-    	uri
-    FROM award_financial
-    WHERE submission_id = {0})
-=======
 -- For each unique URI for financial assistance in File C, the sum of each TransactionObligatedAmount submitted in the
 -- reporting period should match (in inverse) the sum of the FederalActionObligation and OriginalLoanSubsidyCost
 -- amounts reported in D2 for the same timeframe, regardless of modifications.
->>>>>>> 95b41390
 SELECT
 	NULL as row_number,
 	af.uri,
@@ -24,19 +15,20 @@
 		FROM award_financial_assistance as sub_afa
 		WHERE submission_id = {0} AND sub_afa.uri = af.uri and
 		COALESCE(sub_afa.assistance_type,'') in ('07','08')) AS original_loan_subsidy_cost_sum
-FROM award_financial_c23_4_{0} AS af
+FROM award_financial AS af
 JOIN award_financial_assistance AS afa
 		ON af.uri = afa.uri
 	  AND af.submission_id = afa.submission_id
+WHERE af.submission_id = {0}
 GROUP BY af.uri
 HAVING
 		(SELECT COALESCE(SUM(sub_af.transaction_obligated_amou::numeric),0) AS transaction_sum
-		FROM award_financial as sub_af WHERE sub_af.uri = af.uri) <>
+		FROM award_financial as sub_af WHERE submission_id = {0} AND sub_af.uri = af.uri) <>
 		(-1*(SELECT COALESCE(SUM(sub_afa.federal_action_obligation),0) AS obligation_sum
 		FROM award_financial_assistance as sub_afa
-		WHERE sub_afa.uri = af.uri and COALESCE(sub_afa.assistance_type,'') not in ('07','08')) -
+		WHERE submission_id = {0} AND sub_afa.uri = af.uri and COALESCE(sub_afa.assistance_type,'') not in ('07','08')) -
 		(SELECT COALESCE(SUM(sub_afa.original_loan_subsidy_cost::numeric),0) AS obligation_sum
 		FROM award_financial_assistance as sub_afa
-		WHERE sub_afa.uri = af.uri and COALESCE(sub_afa.assistance_type,'') in ('07','08')))
+		WHERE submission_id = {0} AND sub_afa.uri = af.uri and COALESCE(sub_afa.assistance_type,'') in ('07','08')))
 		AND NOT EXISTS (SELECT sub_af.allocation_transfer_agency FROM award_financial as sub_af WHERE sub_af.uri = af.uri
 			AND COALESCE(sub_af.allocation_transfer_agency,'') <> '')