import os
import pandas as pd
import boto
import glob
from dataactvalidator.filestreaming.loaderUtils import LoaderUtils
from dataactvalidator.interfaces.validatorValidationInterface import ValidatorValidationInterface
from dataactcore.models.domainModels import CGAC,ObjectClass,ProgramActivity,SF133
from dataactcore.config import CONFIG_BROKER
from dataactvalidator.filestreaming.csvS3Reader import CsvS3Reader
from sqlalchemy import and_


def loadCgac(filename):
    interface = ValidatorValidationInterface()
    model = CGAC

    # for CGAC, delete and replace values
    interface.session.query(model).delete()
    interface.session.commit()

    # read CGAC values from csv
    data = pd.read_csv(filename, dtype=str)
    # toss out rows with missing CGAC codes
    data = data[data['CGAC'].notnull()]
    # clean data
    data = LoaderUtils.cleanData(
        data,
        model,
        {"cgac": "cgac_code", "agency": "agency_name"},
        {"cgac_code": {"pad_to_length": 3}}
    )
    # de-dupe
    data.drop_duplicates(subset=['cgac_code'], inplace=True)
    # insert to db
    LoaderUtils.insertDataframe(data, model.__table__.name, interface.engine)


def loadObjectClass(filename):
    interface = ValidatorValidationInterface()
    model = ObjectClass

    # for object class, delete and replace values
    interface.session.query(model).delete()
    interface.session.commit()

    data = pd.read_csv(filename, dtype=str)
    # toss out blank rows
    data.dropna(inplace=True)
    data = LoaderUtils.cleanData(
        data,
        model,
        {"max_oc_code":"object_class_code",
         "max_object_class_name": "object_class_name"},
        {}
    )
    # de-dupe
    data.drop_duplicates(subset=['object_class_code'], inplace=True)
    # insert to db
    LoaderUtils.insertDataframe(data, model.__table__.name, interface.engine)


def loadProgramActivity(filename):
    interface = ValidatorValidationInterface()
    model = ProgramActivity

    # for program activity, delete and replace values??
    interface.session.query(model).delete()
    interface.session.commit()

    data = pd.read_csv(filename, dtype=str)
    data = LoaderUtils.cleanData(
        data,
        model,
        {"year": "budget_year",
         "agency_id": "agency_id",
         "alloc_id": "allocation_transfer_id",
         "account": "account_number",
         "pa_code": "program_activity_code",
         "pa_name": "program_activity_name"},
        {"program_activity_code": {"pad_to_length": 4},
         "agency_id": {"pad_to_length": 3},
         "account_number": {"pad_to_length": 4},
         "allocation_transfer_id": {"pad_to_length": 3}}
    )
    # because we're only loading a subset of program activity info,
    # there will be duplicate records in the dataframe. this is ok,
    # but need to de-duped before the db load.
    data.drop_duplicates(inplace=True)
    # insert to db
    LoaderUtils.insertDataframe(data, model.__table__.name, interface.engine)


def loadSF133(filename, fiscal_year, fiscal_period, force_load=False):
    interface = ValidatorValidationInterface()
    model = SF133

    existing_records = interface.session.query(model).filter(
        and_(model.fiscal_year == fiscal_year, model.period == fiscal_period))
    if force_load:
        # force a reload of this period's current data
        print('Force SF 133 load: deleting existing records for {} {}'.format(
            fiscal_year, fiscal_period))
        existing_records.delete()
        interface.session.commit()
    elif existing_records.count():
        # if there's existing data & we're not forcing a load, skip
        print('SF133 {} {} already in database ({} records). Skipping file.'.format(
            fiscal_year, fiscal_period, existing_records.count()))
        return

    data = pd.read_csv(filename, dtype=str)
    data = LoaderUtils.cleanData(
        data,
        model,
        {"ata": "allocation_transfer_agency",
         "aid": "agency_identifier",
         "availability_type_code": "availability_type_code",
         "bpoa": "beginning_period_of_availa",
         "epoa": "ending_period_of_availabil",
         "main_account": "main_account_code",
         "sub_account": "sub_account_code",
         "fiscal_year": "fiscal_year",
         "period": "period",
         "line_num": "line",
         "amount_summed":
        "amount"},
        {"allocation_transfer_agency": {"pad_to_length": 3},
         "agency_identifier": {"pad_to_length": 3},
         "main_account_code": {"pad_to_length": 4},
         "sub_account_code": {"pad_to_length": 3},
         "amount": {"strip_commas": True}}
    )
    # todo: find out how to handle dup rows (e.g., same tas/period/line number)
    # line numbers 2002 and 2012 are the only duped line numbers,
    # and they are not used by the validation rules, so for now
    # just remove them before loading our SF-133 table
    dupe_line_numbers = ['2002', '2102']
    data = data[~data.line.isin(dupe_line_numbers)]

    # add concatenated TAS field for internal use (i.e., joining to staging tables)
    data['tas'] = data.apply(lambda row: formatInternalTas(row), axis=1)
    # insert to db
    LoaderUtils.insertDataframe(data, model.__table__.name, interface.engine)

    # todo: insert 0 line numbers if necessary for validation rules


def formatInternalTas(row):
    """Concatenate TAS components into a single field for internal use."""
    # This formatting should match formatting in dataactcore.models.stagingModels concatTas
    tas = '{}{}{}{}{}{}{}'.format(
        row['allocation_transfer_agency'] if row['allocation_transfer_agency'] else '000',
        row['agency_identifier'] if row['agency_identifier'] else '000',
        row['beginning_period_of_availa'] if row['beginning_period_of_availa'] else '0000',
        row['ending_period_of_availabil'] if row['ending_period_of_availabil'] else '0000',
        ' ' if pd.isnull(row['availability_type_code']) else row['availability_type_code'],
        row['main_account_code'] if row['main_account_code'] else '0000',
        row['sub_account_code'] if row['sub_account_code'] else '000')
    return tas


def loadDomainValues(basePath, localSFPath = None, localProgramActivity = None):
    """Load all domain value files, localSFPath is used to point to a SF-133 file, if not provided it will be downloaded from S3."""
    print("Loading CGAC")
    loadCgac(os.path.join(basePath,"cgac.csv"))
    print("Loading object class")
    loadObjectClass(os.path.join(basePath,"object_class.csv"))
    print("Loading program activity")
    if localProgramActivity is not None:
        loadProgramActivity(localProgramActivity)
    else:
        loadProgramActivity(os.path.join(basePath, "program_activity.csv"))

    # Since we're temporarily bulk loading the historical SF-133 data,
    # we'll also need to temporarily bypass the current SF-133 loader,
    # which will delete everything in that table whenever we deploy.

    # # SF 133 is kept on S3, so need to download that
    # reader = CsvS3Reader()
    #
    # if localSFPath is not None:
    #     # Load SF 133 from same path
    #     print("Loading local SF-133")
    #     loadSF133(localSFPath)
    # else:
    #     # Download files if using aws, if not they will need to already be in config folder
    #     print("Loading default SF-133")
    #     if(CONFIG_BROKER["use_aws"]):
    #         reader.downloadFile(CONFIG_BROKER["aws_region"],CONFIG_BROKER["aws_bucket"],"/".join([CONFIG_BROKER["sf_133_folder"],CONFIG_BROKER["sf_133_file"]]),os.path.join(CONFIG_BROKER["path"],"dataactvalidator","config",CONFIG_BROKER["sf_133_file"]))
    #
    #     loadSF133(os.path.join(CONFIG_BROKER["path"],"dataactvalidator","config",CONFIG_BROKER["sf_133_file"]))

<<<<<<< HEAD
    if localSFPath is not None:
        print("Loading local SF-133")
        # get list of SF 133 files in the specified local directory
        sf133Files = glob.glob(os.path.join(localSFPath, 'sf_133*.csv'))
        for sf133 in sf133Files:
            file = os.path.basename(sf133).replace('.csv', '')
            fileParts = file.split('_')
            if len(fileParts) < 4:
                print('{}Skipping SF 133 file with invalid name: {}'.format(
                    os.linesep, sf133))
                continue
            year = file.split('_')[-2]
            period = file.split('_')[-1]
            print('{}Starting {}...'.format(os.linesep, sf133))
            loadSF133(sf133, year, period)
    else:
        print("Loading SF-133")
        if(CONFIG_BROKER["use_aws"]):
            # get list of SF 133 files in the config bucket on S3
            s3connection = boto.s3.connect_to_region(CONFIG_BROKER['aws_region'])
            s3bucket = s3connection.lookup(CONFIG_BROKER['aws_bucket'])
            # get bucketlistresultset with all sf_133 files
            sf133Files = s3bucket.list(
                prefix='{}/sf_133'.format(CONFIG_BROKER['sf_133_folder']))
            for sf133 in sf133Files:
                file = sf133.name.split(
                    CONFIG_BROKER['sf_133_folder'])[-1].replace('.csv', '')
                fileParts = file.split('_')
                if len(fileParts) < 4:
                    print('{}Skipping SF 133 file with invalid name: {}'.format(
                        os.linesep, sf133))
                    continue
                year = file.split('_')[-2]
                period = file.split('_')[-1]
                print('{}Starting {}...'.format(os.linesep,sf133.name))
                loadSF133(sf133, year, period)
=======
    print("Loading program activity")
    if localProgramActivity is not None:
        loadProgramActivity(localProgramActivity)
    else:
        loadProgramActivity(os.path.join(basePath,"program_activity.csv"))

>>>>>>> de01555e

if __name__ == '__main__':
    loadDomainValues(
        os.path.join(CONFIG_BROKER["path"], "dataactvalidator", "config"))<|MERGE_RESOLUTION|>--- conflicted
+++ resolved
@@ -171,26 +171,6 @@
     else:
         loadProgramActivity(os.path.join(basePath, "program_activity.csv"))
 
-    # Since we're temporarily bulk loading the historical SF-133 data,
-    # we'll also need to temporarily bypass the current SF-133 loader,
-    # which will delete everything in that table whenever we deploy.
-
-    # # SF 133 is kept on S3, so need to download that
-    # reader = CsvS3Reader()
-    #
-    # if localSFPath is not None:
-    #     # Load SF 133 from same path
-    #     print("Loading local SF-133")
-    #     loadSF133(localSFPath)
-    # else:
-    #     # Download files if using aws, if not they will need to already be in config folder
-    #     print("Loading default SF-133")
-    #     if(CONFIG_BROKER["use_aws"]):
-    #         reader.downloadFile(CONFIG_BROKER["aws_region"],CONFIG_BROKER["aws_bucket"],"/".join([CONFIG_BROKER["sf_133_folder"],CONFIG_BROKER["sf_133_file"]]),os.path.join(CONFIG_BROKER["path"],"dataactvalidator","config",CONFIG_BROKER["sf_133_file"]))
-    #
-    #     loadSF133(os.path.join(CONFIG_BROKER["path"],"dataactvalidator","config",CONFIG_BROKER["sf_133_file"]))
-
-<<<<<<< HEAD
     if localSFPath is not None:
         print("Loading local SF-133")
         # get list of SF 133 files in the specified local directory
@@ -227,14 +207,6 @@
                 period = file.split('_')[-1]
                 print('{}Starting {}...'.format(os.linesep,sf133.name))
                 loadSF133(sf133, year, period)
-=======
-    print("Loading program activity")
-    if localProgramActivity is not None:
-        loadProgramActivity(localProgramActivity)
-    else:
-        loadProgramActivity(os.path.join(basePath,"program_activity.csv"))
-
->>>>>>> de01555e
 
 if __name__ == '__main__':
     loadDomainValues(
