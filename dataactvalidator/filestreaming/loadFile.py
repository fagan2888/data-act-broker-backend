--- conflicted
+++ resolved
@@ -204,31 +204,8 @@
     loadCgac(os.path.join(basePath,"cgac.csv"))
     logger.info('Loading object class')
     loadObjectClass(os.path.join(basePath,"object_class.csv"))
-<<<<<<< HEAD
     logger.info('Loading program activity')
-=======
-
-    # Since we're temporarily bulk loading the historical SF-133 data,
-    # we'll also need to temporarily bypass the current SF-133 loader,
-    # which will delete everything in that table whenever we deploy.
-
-    # # SF 133 is kept on S3, so need to download that
-    reader = CsvS3Reader()
-
-    if localSFPath is not None:
-        # Load SF 133 from same path
-        print("Loading local SF-133")
-        loadSF133(localSFPath)
-    else:
-        # Download files if using aws, if not they will need to already be in config folder
-        print("Loading default SF-133")
-        if(CONFIG_BROKER["use_aws"]):
-            reader.downloadFile(CONFIG_BROKER["aws_region"],CONFIG_BROKER["aws_bucket"],"/".join([CONFIG_BROKER["sf_133_folder"],CONFIG_BROKER["sf_133_file"]]),os.path.join(CONFIG_BROKER["path"],"dataactvalidator","config",CONFIG_BROKER["sf_133_file"]))
-
-        loadSF133(os.path.join(CONFIG_BROKER["path"],"dataactvalidator","config",CONFIG_BROKER["sf_133_file"]))
-
-    print("Loading program activity")
->>>>>>> e767aaee
+
     if localProgramActivity is not None:
         loadProgramActivity(localProgramActivity)
     else:
