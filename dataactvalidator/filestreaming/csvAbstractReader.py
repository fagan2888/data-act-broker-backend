import boto
import csv
from dataactcore.utils.statusCode import StatusCode
from dataactcore.utils.responseException import ResponseException
from dataactvalidator.validation_handlers.validationError import ValidationError
from dataactvalidator.filestreaming.fieldCleaner import FieldCleaner
from dataactvalidator.filestreaming.csvS3Writer import CsvS3Writer
from dataactvalidator.filestreaming.csvLocalWriter import CsvLocalWriter

class CsvAbstractReader(object):
    """
    Reads data from S3 CSV file
    """

    BUFFER_SIZE = 8192
    headerReportHeaders = ["Error type", "Header name"]

<<<<<<< HEAD
    def openFile(self,region,bucket,filename,csvSchema):
=======
    def openFile(self,bucket,filename,csvSchema,bucketName,errorFilename):
>>>>>>> 99f3311a
        """ Opens file and prepares to read each record, mapping entries to specified column names
        Args:
            bucket : the S3 Bucket
            filename: The file path for the CSV file in S3
            writer: An implementation of csvAbstractWriter to send header errors to
        Returns:
        """


        possibleFields = {}
        currentFields = {}
        for schema in  csvSchema:
                possibleFields[FieldCleaner.cleanString(schema.name)] = 0

        self.filename = filename
        self.unprocessed = ''
        self.extraLine = False
        self.lines = []
        self.headerDictionary = {}
        self.packetCounter = 0
        current = 0
        self.isFinished = False
        self.columnCount = 0
        line = self._getLine()
        # make sure we have not finished reading the file

        if(self.isFinished) :
            raise ResponseException("CSV file must have a header",StatusCode.CLIENT_ERROR,ValueError,ValidationError.singleRow)

        duplicatedHeaders = []
        #create the header
        for row in csv.reader([line],dialect='excel'):
            for cell in row :
                headerValue = FieldCleaner.cleanString(cell)
                if( not headerValue in possibleFields) :
                    # Allow unexpected headers, just mark the header as None so we skip it when reading
                    self.headerDictionary[(current)] = None
                    current += 1
                elif(possibleFields[headerValue] == 1) :
                    # Add to duplicated header list
                    duplicatedHeaders.append(headerValue)
                else:
                    self.headerDictionary[(current)] = headerValue
                    possibleFields[headerValue]  = 1
                    current += 1
        self.columnCount = current
        #Check that all required fields exists
        missingHeaders = []
        for schema in csvSchema :
            if(schema.required and  possibleFields[FieldCleaner.cleanString(schema.name)] == 0) :
                missingHeaders.append(schema.name)
        if(len(missingHeaders) > 0 or len(duplicatedHeaders) > 0):
            # Write header errors if any occurred and raise a header_error exception

            with self.getWriter(bucketName, errorFilename, self.headerReportHeaders, self.isLocal) as writer:
                extraInfo = {}
                if(len(duplicatedHeaders) > 0):
                    extraInfo["duplicated_headers"] = ", ".join(duplicatedHeaders)
                    for header in duplicatedHeaders:
                        writer.write(["Duplicated header", header])
                if(len(missingHeaders) > 0):
                    extraInfo["missing_headers"] = ", ".join(missingHeaders)
                    for header in missingHeaders:
                        writer.write(["Missing header", header])
                writer.finishBatch()
            raise ResponseException("Errors in header row", StatusCode.CLIENT_ERROR, ValueError,ValidationError.headerError,**extraInfo)

    @staticmethod
    def getWriter(bucketName,fileName,header,isLocal):
        """
        Gets the write type based on if its a local install or not.
        """
        if(isLocal):
            return CsvLocalWriter(fileName,header)
        return CsvS3Writer(bucketName,fileName,header)

    def getNextRecord(self):
        """
        Read the next record into a dict and return it
        Returns:
            dictionary representing this record
        """
        returnDict = {}
        line = self._getLine()

        for row in csv.reader([line],dialect='excel'):
            for current, cell in enumerate(row):
                if(current >= self.columnCount) :
                    raise ResponseException("Record contains too many fields",StatusCode.CLIENT_ERROR,ValueError,ValidationError.readError)
                if(cell == ""):
                    # Use None instead of empty strings for sqlalchemy
                    cell = None
                if self.headerDictionary[current] is None:
                    # Skip this column as it is unknown
                    continue
                else:
                    returnDict[self.headerDictionary[current]] = cell
        return returnDict

    def close(self):
        """
        closes the file
        """
        raise NotImplementedError("Do not instantiate csvAbstractReader directly.")

    def _getFileSize(self):
        """
        Gets the size of the file
        """
        raise NotImplementedError("Do not instantiate csvAbstractReader directly.")

    def _getNextPacket(self):
        """
        Gets the next packet from the file returns true if successful
        """
        raise NotImplementedError("Do not instantiate csvAbstractReader directly.")

    def _getLine(self):

        """
        This method reads 8192 bytes from S3 Bucket at a time and stores
        it in a line buffer. The line buffer is used until its empty then
        another request is created to S3 for more data.
        """
        if(len(self.lines) > 0) :
            #Get the next line
            return self.lines.pop(0)
        #packets are 8192 bytes in size
        #for packet in self.s3File :
        while( self.packetCounter *  CsvAbstractReader.BUFFER_SIZE <=  self._getFileSize()) :

            success,packet =  self._getNextPacket()
            if(not success) :
                break
            self.packetCounter +=1

            #Get the current lines
            currentBytes = self.unprocessed + packet
            self.lines = self._splitLines(currentBytes)

            #edge case if the packet was filled with newlines only try again
            if( len(self.lines) ==0 ):
                continue

            #last line still needs processing save and reuse
            self.unprocessed = self.lines.pop()
            if(len(self.lines) > 0) :
                #Get the next line
                return  self.lines.pop(0)
        self.isFinished = True
        if(len(self.unprocessed) < 5):
            # Got an extra line from a line break on the last line
            self.extraLine = True
        return self.unprocessed


    def _splitLines(self,packet) :
        """
        arguments :
        packet unprocessed string of CSV data
        returns a list of strings broken by newline
        """
        linesToReturn = []
        ecapeMode =  False
        current = ""

        for  index,char in enumerate(packet):
            if(not ecapeMode) :
                if(char =='\r' or char =='\n' or char =='\r\n') :
                    if (len(current) >0 ) :
                        linesToReturn.append(current)
                        #check the last char if its a new line add extra line
                        # as its at the end of the packet
                        if( index == len(packet)-1 ) :
                            linesToReturn.append("")
                    current = ""
                else :
                  current = "".join([current,char])
                  if(char == '"') :
                        ecapeMode = True
            else :
                if(char == '"') :
                    ecapeMode = False
                current = "".join([current,char]) #current.join([char])
        if (len(current)>0) :
            linesToReturn.append(current)
        return linesToReturn<|MERGE_RESOLUTION|>--- conflicted
+++ resolved
@@ -15,11 +15,7 @@
     BUFFER_SIZE = 8192
     headerReportHeaders = ["Error type", "Header name"]
 
-<<<<<<< HEAD
-    def openFile(self,region,bucket,filename,csvSchema):
-=======
-    def openFile(self,bucket,filename,csvSchema,bucketName,errorFilename):
->>>>>>> 99f3311a
+    def openFile(self,region,bucket,filename,csvSchema,bucketName,errorFilename):
         """ Opens file and prepares to read each record, mapping entries to specified column names
         Args:
             bucket : the S3 Bucket
