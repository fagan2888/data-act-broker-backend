import os
from csv import Error
from dataactcore.aws.s3UrlHandler import s3UrlHandler
from dataactcore.utils.responseException import ResponseException
from dataactcore.utils.jsonResponse import JsonResponse
from dataactcore.utils.statusCode import StatusCode
from dataactcore.utils.requestDictionary import RequestDictionary
from dataactvalidator.filestreaming.csvS3Reader import CsvS3Reader
from dataactvalidator.filestreaming.csvLocalReader import CsvLocalReader
from dataactvalidator.filestreaming.csvLocalWriter import CsvLocalWriter
from dataactvalidator.filestreaming.csvS3Writer import CsvS3Writer
from dataactvalidator.validation_handlers.validator import Validator
from dataactvalidator.validation_handlers.validationError import ValidationError
from dataactvalidator.interfaces.interfaceHolder import InterfaceHolder
from dataactvalidator.interfaces.stagingTable import StagingTable

class ValidationManager:
    """

    Outer level class, called by flask route

    """
    reportHeaders = ["Field name", "Error message", "Row number", "Value provided"]

    def __init__(self,isLocal =True,directory=""):
        # Initialize instance variables
        self.filename = ""
        self.isLocal = isLocal
        self.directory = directory

    @staticmethod
    def markJob(jobId,jobTracker,status,errorDb,filename = None, fileError = ValidationError.unknownError) :
        """ Update status of a job in job tracker database

        Args:
            jobId: Job to be updated
            jobTracker: Interface object for job tracker
            status: New status for specified job

        """
        try :
            if(filename != None and (status == "invalid" or status == "failed")):
                # Mark the file error that occurred
                errorDb.writeFileError(jobId,filename,fileError)
            jobTracker.markStatus(jobId,status)
        except ResponseException as e:
            # Could not get a unique job ID in the database, either a bad job ID was passed in or the record of that job was lost.
            # Either way, cannot mark status of a job that does not exist
            open("databaseErrors.log","a").write("".join(["Could not mark status ",str(status)," for job ID ",str(jobId),"\n"]))

    @staticmethod
    def getJobID(request):
        """ Pull job ID out of request

        Args:
            request: HTTP request containing the job ID

        Returns:
            job ID, or raises exception if job ID not found in request
        """
        requestDict = RequestDictionary(request)
        if(requestDict.exists("job_id")):
            jobId = requestDict.getValue("job_id")
            return jobId
        else:
                # Request does not have a job ID, can't validate
            raise ResponseException("No job ID specified in request",StatusCode.CLIENT_ERROR)

    @staticmethod
    def testJobID(jobId,interfaces) :
        """
        args
        jobId: job to be tested
        returns the jobId
        True if the job is ready, if the job is not ready an exception will be raised
        """
        if(not (interfaces.jobDb.runChecks(jobId))):
            raise ResponseException("Checks failed on Job ID",StatusCode.CLIENT_ERROR)

        return True


    def threadedValidateJob(self,jobId) :
        """
        args
        jobId -- (Integer) a valid jobId
        This method runs on a new thread thus
        there are zero error messages other then the
        job status being updated

        """

        # As this is the start of a new thread, first generate new connections to the databases
        interfaces = InterfaceHolder()

        self.filename = ""
        jobTracker = interfaces.jobDb
        errorDb = interfaces.errorDb
        try:
            self.runValidation(jobId, interfaces)
            errorDb.markFileComplete(jobId,self.filename)
            return
        except ResponseException as e:
            open("errorLog","a").write("".join([str(e),"\n"]))
            self.markJob(jobId,jobTracker,"invalid",errorDb,self.filename,e.errorType)
        except ValueError as e:
            open("errorLog","a").write("".join([str(e),"\n"]))
            self.markJob(jobId,jobTracker,"invalid",errorDb,self.filename,ValidationError.unknownError)
        except Exception as e:
            #Something unknown happened we may need to try again!
            open("errorLog","a").write("".join([str(e),"\n"]))
            self.markJob(jobId,jobTracker,"failed",errorDb,self.filename,ValidationError.unknownError)
        finally:
            interfaces.close()

    def getReader(self):
        """
        Gets the reader type based on if its local install or not.
        """
        if(self.isLocal):
            return CsvLocalReader()
        return CsvS3Reader()

    def getWriter(self,bucketName,fileName,header):
        """
        Gets the write type based on if its a local install or not.
        """
        if(self.isLocal):
            return CsvLocalWriter(fileName,header)
        return CsvS3Writer(bucketName,fileName,header)

    def getFileName(self,path):
        if(self.isLocal):
            return "".join([self.directory,path])
        return "".join(["errors/",path])

    def runValidation(self, jobId, interfaces):
        """ Run validations for specified job

        Args:
            jobId: Job to be validated
            jobTracker: Interface for job tracker

        Returns:
            True if successful
        """
        jobTracker = interfaces.jobDb
        rowNumber = 1
        fileType = jobTracker.getFileType(jobId)
        # If local, make the error report directory
        if(self.isLocal and not os.path.exists(self.directory)):
            os.makedirs(self.directory)
        # Get bucket name and file name
        fileName = jobTracker.getFileName(jobId)
        self.filename = fileName
        bucketName = s3UrlHandler.getValueFromConfig("bucket")
        errorFileName = self.getFileName(jobTracker.getReportPath(jobId))

        validationDB = interfaces.validationDb
        fieldList = validationDB.getFieldsByFileList(fileType)
        csvSchema  = validationDB.getFieldsByFile(fileType)
        rules = validationDB.getRulesByFile(fileType)

        reader = self.getReader()
        try:
            # Pull file
            reader.openFile(bucketName, fileName,fieldList)
            # Create staging table
            # While not done, pull one row and put it into staging if it passes
            # the Validator
            tableName = interfaces.stagingDb.getTableName(jobId)
            tableObject = StagingTable(interfaces)
            tableObject.createTable(fileType,fileName,jobId,tableName)
            errorInterface = interfaces.errorDb

            with self.getWriter(bucketName, errorFileName, self.reportHeaders) as writer:
                while(not reader.isFinished):
                    rowNumber += 1
                    #if (rowNumber % 1000) == 0:
                    #    print("Validating row " + str(rowNumber))
                    try :
                        record = reader.getNextRecord()
                        if(reader.isFinished and len(record) < 2):
                            # This is the last line and is empty, don't record an error
                            break
                    except ResponseException as e:
                        if(not (reader.isFinished and reader.extraLine) ) :
                            #Last line may be blank dont throw an error
                            writer.write(["Formatting Error", ValidationError.readErrorMsg, str(rowNumber), ""])
                            errorInterface.recordRowError(jobId,self.filename,"Formatting Error",ValidationError.readError,rowNumber)
                        continue
                    valid, failures = Validator.validate(record,rules,csvSchema,fileType,interfaces)
                    if(valid) :
                        try:
<<<<<<< HEAD
                            tableObject.insert(record)
=======
                            tableObject.insert(record,fileType)
>>>>>>> 1ad76bfa
                        except ResponseException as e:
                            # Write failed, move to next record
                            writer.write(["Formatting Error", ValidationError.writeErrorMsg, str(rowNumber),""])
                            errorInterface.recordRowError(jobId,self.filename,"Formatting Error",ValidationError.writeError,rowNumber)
                            continue

                    else:
                        # For each failure, record it in error report and metadata
                        for failure in failures:
                            fieldName = failure[0]
                            error = failure[1]
                            failedValue = failure[2]
                            try:
                                # If error is an int, it's one of our prestored messages
                                errorType = int(error)
                                errorMsg = ValidationError.getErrorMessage(errorType)
                            except ValueError:
                                # If not, treat it literally
                                errorMsg = error
                            writer.write([fieldName,errorMsg,str(rowNumber),failedValue])
                            errorInterface.recordRowError(jobId,self.filename,fieldName,error,rowNumber)
                # Write unfinished batch
                writer.finishBatch()

            # Write leftover records
            tableObject.endBatch()
            # Mark validation as finished in job tracker
            jobTracker.markStatus(jobId,"finished")
            errorInterface.writeAllRowErrors(jobId)
        finally:
            #ensure the file always closes
            reader.close()
        return True

    def validateJob(self, request,interfaces):
        """ Gets file for job, validates each row, and sends valid rows to staging database
        Args:
        request -- HTTP request containing the jobId
        sessions -- A SessionHolder object used to query the databases

        Returns:
        Http response object
        """
        # Create connection to job tracker database
        self.filename = None
        tableName = ""
        jobId = None
        jobTracker = None

        try:
            jobTracker = interfaces.jobDb
            requestDict = RequestDictionary(request)
            if(requestDict.exists("job_id")):
                jobId = requestDict.getValue("job_id")
                tableName = interfaces.stagingDb.getTableName(jobId)
            else:
                # Request does not have a job ID, can't validate
                raise ResponseException("No job ID specified in request",StatusCode.CLIENT_ERROR)

            # Check that job exists and is ready
            if(not (jobTracker.runChecks(jobId))):
                raise ResponseException("Checks failed on Job ID",StatusCode.CLIENT_ERROR)

        except ResponseException as e:
            open("errorLog","a").write("".join([str(e),"\n"]))
            if(e.errorType == None):
                # Error occurred while trying to get and check job ID
                e.errorType = ValidationError.jobError
            interfaces.errorDb.writeFileError(jobId,self.filename,e.errorType)
            return JsonResponse.error(e,e.status,table=tableName)
        except Exception as e:
            open("errorLog","a").write("".join([str(e),"\n"]))
            exc = ResponseException(str(e),StatusCode.INTERNAL_ERROR,type(e))
            self.markJob(jobId,jobTracker,"failed",interfaces.errorDb,self.filename,ValidationError.unknownError)
            return JsonResponse.error(exc,exc.status,table=tableName)

        try:
            jobTracker.markStatus(jobId,"running")
            self.runValidation(jobId,interfaces)
            interfaces.errorDb.markFileComplete(jobId,self.filename)
            return  JsonResponse.create(StatusCode.OK,{"table":tableName})
        except ResponseException as e:
            open("errorLog","a").write("".join([str(e),"\n"]))
            self.markJob(jobId,jobTracker,"invalid",interfaces.errorDb,self.filename,e.errorType)
            return JsonResponse.error(e,e.status,table=tableName)
        except ValueError as e:
            open("errorLog","a").write("".join([str(e),"\n"]))
            # Problem with CSV headers
            exc = ResponseException("Internal value error",StatusCode.CLIENT_ERROR,type(e),ValidationError.unknownError)
            self.markJob(jobId,jobTracker,"invalid",interfaces.errorDb,self.filename,ValidationError.unknownError)
            return JsonResponse.error(exc,exc.status,table=tableName)
        except Error as e:
            open("errorLog","a").write("".join([str(e),"\n"]))
            # CSV file not properly formatted (usually too much in one field)
            exc = ResponseException("Internal error",StatusCode.CLIENT_ERROR,type(e),ValidationError.unknownError)
            self.markJob(jobId,jobTracker,"invalid",interfaces.errorDb,self.filename,ValidationError.unknownError)
            return JsonResponse.error(exc,exc.status,table=tableName)
        except Exception as e:
            open("errorLog","a").write("".join([str(e),"\n"]))
            exc = ResponseException(str(e),StatusCode.INTERNAL_ERROR,type(e),ValidationError.unknownError)
            self.markJob(jobId,jobTracker,"failed",interfaces.errorDb,self.filename,ValidationError.unknownError)
            return JsonResponse.error(exc,exc.status,table=tableName)<|MERGE_RESOLUTION|>--- conflicted
+++ resolved
@@ -192,11 +192,7 @@
                     valid, failures = Validator.validate(record,rules,csvSchema,fileType,interfaces)
                     if(valid) :
                         try:
-<<<<<<< HEAD
-                            tableObject.insert(record)
-=======
                             tableObject.insert(record,fileType)
->>>>>>> 1ad76bfa
                         except ResponseException as e:
                             # Write failed, move to next record
                             writer.write(["Formatting Error", ValidationError.writeErrorMsg, str(rowNumber),""])
