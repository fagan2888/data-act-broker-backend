--- conflicted
+++ resolved
@@ -137,13 +137,8 @@
                 )
                 row_error_found = True
 
-<<<<<<< HEAD
-            return {}, reduce_row, True, False, row_error_found, {}
-        return record, reduce_row, False, False, row_error_found, flex_cols
-=======
             return {}, reduce_row, True, False, row_error_found, []
         return record, reduce_row, False, False, row_error_found, flex_fields
->>>>>>> abf3c34e
 
     def runValidation(self, job):
         """ Run validations for specified job
@@ -258,13 +253,6 @@
                     else:
                         passed_validations, failures, valid = Validator.validate(record, csvSchema)
                     if valid:
-<<<<<<< HEAD
-                        skipRow = writeToStaging(
-                            record, job, submission_id, passedValidations,
-                            writer, rowNumber, model, error_list)
-                        if flex_cols:
-                            write_to_flex(flex_cols, job_id, submission_id)
-=======
                         model_instance = model(
                             job_id=job.job_id,
                             submission_id=submission_id,
@@ -276,18 +264,11 @@
                         if flex_cols:
                             sess.add_all(flex_cols)
                             sess.commit()
->>>>>>> abf3c34e
 
                         if skip_row:
                             errorRows.append(row_number)
                             continue
 
-<<<<<<< HEAD
-                    if not passedValidations:
-                        if writeErrors(failures, job, self.short_to_long_dict, writer, warningWriter,
-                                       rowNumber, error_list):
-                            errorRows.append(rowNumber)
-=======
                     if not passed_validations:
                         fatal = write_errors(
                             failures, job, self.short_to_long_dict, writer,
@@ -295,7 +276,6 @@
                         )
                         if fatal:
                             errorRows.append(row_number)
->>>>>>> abf3c34e
 
                 logger.info(
                     'VALIDATOR_INFO: Loading complete on job_id: %s. '
@@ -359,12 +339,7 @@
         """
         job_id = job.job_id
         error_rows = []
-<<<<<<< HEAD
-        sql_failures = validateFileBySql(job.submission_id, file_type, self.short_to_long_dict)
-=======
-        sql_failures = Validator.validateFileBySql(
-            job, file_type, self.short_to_long_dict)
->>>>>>> abf3c34e
+        sql_failures = validateFileBySql(job, file_type, self.short_to_long_dict)
         for failure in sql_failures:
             # convert shorter, machine friendly column names used in the
             # SQL validation queries back to their long names
@@ -553,47 +528,6 @@
     sess.commit()
 
 
-<<<<<<< HEAD
-def writeToStaging(record, job, submission_id, passed_validations, writer, row_number, model, error_list):
-    """ Write this record to the staging tables
-
-    Args:
-        record: Record to be written
-        job: Current job
-        submission_id: ID of current submission
-        passed_validations: True if record has not failed first validations
-        writer: CsvWriter object
-        row_number: Current row number
-        model: orm model for the current file
-        error_list: instance of ErrorInterface to keep track of errors
-
-    Returns:
-        Boolean indicating whether to skip current row
-    """
-    sess = GlobalDB.db().session
-    job_id = job.job_id
-    try:
-        record["job_id"] = job_id
-        record["submission_id"] = submission_id
-        record["valid_record"] = passed_validations
-        sess.add(model(**record))
-        sess.commit()
-
-    except ResponseException:
-        # Write failed, move to next record
-        writer.write(["Formatting Error", ValidationError.writeErrorMsg, row_number, ""])
-        error_list.recordRowError(job_id, job.filename, "Formatting Error", ValidationError.writeError, row_number,
-                                  severity_id=RULE_SEVERITY_DICT['fatal'])
-        return True
-    return False
-
-
-def writeErrors(failures, job, short_colnames, writer, warning_writer, row_number, error_list):
-    """ Write errors to error database
-
-    Args:
-        failures: List of errors to be written
-=======
 def insert_staging_model(model, job, writer, error_list):
     """ If there is an error during ORM insertion, mark that and continue
 
@@ -630,7 +564,6 @@
 
     Args:
         failures: List of Failures to be written
->>>>>>> abf3c34e
         job: Current job
         short_colnames: Dict mapping short names to long names
         writer: CsvWriter object
@@ -640,61 +573,10 @@
     Returns:
         True if any fatal errors were found, False if only warnings are present
     """
-<<<<<<< HEAD
-    job_id = job.job_id
-=======
->>>>>>> abf3c34e
     fatal_error_found = False
     # For each failure, record it in error report and metadata
     for failure in failures:
         # map short column names back to long names
-<<<<<<< HEAD
-        if failure[0] in short_colnames:
-            field_name = short_colnames[failure[0]]
-        else:
-            field_name = failure[0]
-        error = failure[1]
-        failed_value = failure[2]
-        original_rule_label = failure[3]
-
-        severityId = RULE_SEVERITY_DICT[failure[4]]
-        try:
-            # If error is an int, it's one of our prestored messages
-            error_type = int(error)
-            error_msg = ValidationError.getErrorMessage(error_type)
-        except ValueError:
-            # If not, treat it literally
-            error_msg = error
-        if failure[4] == "fatal":
-            fatal_error_found = True
-            writer.write([field_name, error_msg, str(row_number), failed_value, original_rule_label])
-        elif failure[4] == "warning":
-            # write to warnings file
-            warning_writer.write([field_name, error_msg, str(row_number), failed_value, original_rule_label])
-        error_list.recordRowError(job_id, job.filename, field_name, error, row_number, original_rule_label,
-                                  severity_id=severityId)
-    return fatal_error_found
-
-
-def write_to_flex(flex_cols, job_id, submission_id):
-    """ Write this record to the staging tables
-
-    Args:
-        flex_cols: Record to be written
-        job_id: ID of current job
-        submission_id: ID of current submission
-
-    Returns:
-        Boolean indicating whether to skip current row
-    """
-    sess = GlobalDB.db().session
-
-    flex_cols["job_id"] = job_id
-    flex_cols["submission_id"] = submission_id
-
-    sess.add(FlexField(**flex_cols))
-    sess.commit()
-=======
         if failure.field in short_colnames:
             field_name = short_colnames[failure.field]
         else:
@@ -720,5 +602,4 @@
             job.job_id, job.filename, field_name, failure.description,
             row_number, failure.label, severity_id=severity_id
         )
-    return fatal_error_found
->>>>>>> abf3c34e
+    return fatal_error_found