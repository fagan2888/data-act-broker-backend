--- conflicted
+++ resolved
@@ -384,27 +384,18 @@
                     if not passedValidations:
                         if self.writeErrors(failures, interfaces, jobId, shortColnames, writer, warningWriter, rowNumber):
                             rowErrorPresent = True
-<<<<<<< HEAD
-=======
                             errorRows.append(rowNumber)
-                        self.writeErrors(failures, interfaces, jobId, shortColnames, writer, rowNumber)
->>>>>>> f75e504c
 
                 interfaces.errorDb.setRowErrorsPresent(jobId,rowErrorPresent)
                 CloudLogger.logError("VALIDATOR_INFO: ", "Loading complete on jobID: " + str(jobId) + ". Total rows added to staging: " + str(rowNumber), "")
 
-<<<<<<< HEAD
-                # Do SQL validations for this file
-                self.runSqlValidations(interfaces, jobId, fileType, shortColnames, writer, warningWriter, rowNumber)
-=======
                 #
                 # third phase of validations: run validation rules as specified
                 # in the schema guidance. these validations are sql-based.
                 #
                 sqlErrorRows = self.runSqlValidations(
-                    interfaces, jobId, fileType, shortColnames, writer, rowNumber)
+                    interfaces, jobId, fileType, shortColnames, writer, warningWriter, rowNumber)
                 errorRows.extend(sqlErrorRows)
->>>>>>> f75e504c
 
                 # Write unfinished batch
                 writer.finishBatch()
@@ -459,11 +450,8 @@
             original_label = failure[4]
             fileTypeId = failure[5]
             targetFileId = failure[6]
-<<<<<<< HEAD
             severityId = failure[7]
-=======
             errorRows.append(row)
->>>>>>> f75e504c
             try:
                 # If error is an int, it's one of our prestored messages
                 errorType = int(error)
@@ -477,12 +465,8 @@
                 # write to warnings file
                 warningWriter.write([fieldName,errorMsg,str(row),failedValue,original_label])
             errorInterface.recordRowError(jobId,self.filename,fieldName,
-<<<<<<< HEAD
                                           error,rowNumber,original_label, file_type_id=fileTypeId, target_file_id = targetFileId, severity_id=severityId)
-=======
-                                          error,rowNumber,original_label, file_type_id=fileTypeId, target_file_id = targetFileId)
         return errorRows
->>>>>>> f75e504c
 
     def runCrossValidation(self, jobId, interfaces):
         """ Cross file validation job, test all rules with matching rule_timing """
