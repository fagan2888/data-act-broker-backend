--- conflicted
+++ resolved
@@ -209,7 +209,6 @@
             error_list.recordRowError(job_id,job.filename,field_name,error,row_number,original_rule_label,severity_id=severityId)
         return fatal_error_found
 
-<<<<<<< HEAD
     def write_to_flex(self, flex_cols, job_id, submission_id, file_type):
         """ Write this record to the staging tables
 
@@ -230,10 +229,7 @@
         sess.add(FlexField(**flex_cols))
         sess.commit()
 
-    def runValidation(self, job_id, interfaces):
-=======
     def runValidation(self, job, interfaces):
->>>>>>> 7c96873c
         """ Run validations for specified job
         Args:
             job: Job to be validated
@@ -318,11 +314,7 @@
                     # first phase of validations: read record and record a
                     # formatting error if there's a problem
                     #
-<<<<<<< HEAD
-                    (record, reduceRow, skipRow, doneReading, rowErrorHere, flex_cols) = self.readRecord(reader,writer,fileType,interfaces,rowNumber,job_id,fields,error_list)
-=======
-                    (record, reduceRow, skipRow, doneReading, rowErrorHere) = self.readRecord(reader, writer, fileType, interfaces, rowNumber, job, fields, error_list)
->>>>>>> 7c96873c
+                    (record, reduceRow, skipRow, doneReading, rowErrorHere, flex_cols) = self.readRecord(reader, writer, fileType, interfaces, rowNumber, job, fields, error_list)
                     if reduceRow:
                         rowNumber -= 1
                     if rowErrorHere:
