--- conflicted
+++ resolved
@@ -334,42 +334,7 @@
                                 self.reportHeaders) as writer:
                 while not reader.isFinished:
                     rowNumber += 1
-<<<<<<< HEAD
-                    #if (rowNumber % 1000) == 0:
-                    #    print("Validating row " + str(rowNumber))
-                    try:
-                        record = FieldCleaner.cleanRow(reader.getNextRecord(),
-                            fileType, interfaces.validationDb)
-                        record["row_number"] = rowNumber
-                        if reader.isFinished and len(record) < 2:
-                            # This is the last line and is empty, don't record an error
-                            rowNumber -= 1  # Don't count this row
-                            break
-                    except ResponseException as e:
-                        if reader.isFinished and reader.extraLine:
-                            #Last line may be blank don't record an error, reader.extraLine indicates a case where the last valid line has extra line breaks
-                            # Don't count last row if empty
-                            rowNumber -= 1
-                        else:
-                            writer.write(["Formatting Error", ValidationError.readErrorMsg, str(rowNumber), ""])
-                            errorInterface.recordRowError(
-                                jobId, self.filename, "Formatting Error", str(rowNumber), ValidationError.readError, rowNumber)
-                            errorInterface.setRowErrorsPresent(jobId, True)
-                        continue
-                    passedValidations, failures, valid = Validator.validate(record,rules,csvSchema,fileType,interfaces)
-                    if valid:
-                        try:
-                            record["job_id"] = jobId
-                            record["submission_id"] = submissionId
-                            record["valid_record"] = passedValidations
-                            stagingInterface.insertSubmissionRecordByFileType(record, fileType)
-                        except ResponseException as e:
-                            # Write failed, move to next record
-                            writer.write(["Formatting Error", ValidationError.writeErrorMsg, str(rowNumber),""])
-                            errorInterface.recordRowError(jobId, self.filename,
-                                "Formatting Error",ValidationError.writeError, rowNumber)
-                            errorInterface.setRowErrorsPresent(jobId, True)
-=======
+
                     if (rowNumber % 100) == 0:
                         CloudLogger.logError("VALIDATOR_INFO: ","JobId: "+str(jobId)+" loading row " + str(rowNumber),"")
                     (record, reduceRow, skipRow, doneReading) = self.readRecord(reader,writer,fileType,interfaces,rowNumber,jobId)
@@ -386,13 +351,13 @@
                     if valid:
                         skipRow = self.writeToStaging(record, jobId, submissionId, passedValidations, interfaces, writer, rowNumber, fileType)
                         if skipRow:
->>>>>>> 057d5845
                             continue
 
                     if not passedValidations:
                         self.writeErrors(failures, interfaces, jobId, shortColnames, writer, rowNumber)
 
                 CloudLogger.logError("VALIDATOR_INFO: ", "Loading complete on jobID: " + str(jobId) + ". Total rows added to staging: " + str(rowNumber), "")
+
                 # Do SQL validations for this file
                 self.runSqlValidations(interfaces, jobId, fileType, shortColnames, writer, rowNumber)
 
