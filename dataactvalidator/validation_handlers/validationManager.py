--- conflicted
+++ resolved
@@ -8,10 +8,7 @@
 from dataactcore.config import CONFIG_BROKER
 from dataactcore.interfaces.db import GlobalDB
 from dataactcore.models.lookups import FILE_TYPE, FILE_TYPE_DICT, RULE_SEVERITY_DICT
-<<<<<<< HEAD
-=======
 from dataactcore.models.jobModels import Submission
->>>>>>> 706549ce
 from dataactcore.models.validationModels import FileColumn
 from dataactcore.interfaces.function_bag import (
     createFileIfNeeded, writeFileError, markFileComplete, run_job_checks)
@@ -150,8 +147,6 @@
         row_error_found = False
         try:
             (next_record, flex_cols) = reader.get_next_record()
-
-<<<<<<< HEAD
             record = FieldCleaner.cleanRow(next_record, self.long_to_short_dict, fields)
             record["row_number"] = row_number
             if not flex_cols:
@@ -159,10 +154,6 @@
             else:
                 flex_cols["row_number"] = row_number
 
-=======
-            record = FieldCleaner.cleanRow(reader.get_next_record(), self.long_to_short_dict, fields)
-            record["row_number"] = row_number
->>>>>>> 706549ce
             if reader.is_finished and len(record) < 2:
                 # This is the last line and is empty, don't record an error
                 return {}, True, True, True, False  # Don't count this row
@@ -177,12 +168,9 @@
                                           row_number, severity_id=RULE_SEVERITY_DICT['fatal'])
                 row_error_found = True
 
-<<<<<<< HEAD
             return {}, reduce_row, True, False, row_error_found, None
         return record, reduce_row, False, False, row_error_found, flex_cols
 
-=======
->>>>>>> 706549ce
     def writeToStaging(self, record, job_id, submission_id, passed_validations, writer, row_number, model, error_list):
         """ Write this record to the staging tables
 
@@ -259,14 +247,13 @@
             error_list.recordRowError(job_id,self.filename,field_name,error,row_number,original_rule_label,severity_id=severityId)
         return fatal_error_found
 
-    def writeToFlex(self, flex_cols, job_id, submission_id, interfaces, file_type):
+    def writeToFlex(self, flex_cols, job_id, submission_id, file_type):
         """ Write this record to the staging tables
 
         Args:
             flex_cols: Record to be written
             job_id: ID of current job
             submission_id: ID of current submission
-            interfaces: InterfaceHolder object
             file_type: Type of file for current job
 
         Returns:
@@ -312,11 +299,7 @@
         model = [ft.model for ft in FILE_TYPE if ft.name == fileType][0]
 
         # Clear existing records for this submission
-<<<<<<< HEAD
-        sess.query(model).filter(model.submission_id == submissionId).delete()
-=======
         sess.query(model).filter_by(submission_id=submission_id).delete()
->>>>>>> 706549ce
         sess.commit()
 
         # If local, make the error report directory
@@ -400,15 +383,12 @@
                     else:
                         passedValidations, failures, valid = Validator.validate(record, csvSchema)
                     if valid:
-<<<<<<< HEAD
-                        skipRow = self.writeToStaging(record, job_id, submissionId, passedValidations, writer, rowNumber, model, error_list)
-                        if flex_cols is not None:
-                            self.writeToFlex(flex_cols, job_id, submissionId, interfaces, fileType)
-=======
                         skipRow = self.writeToStaging(
                             record, job_id, submission_id, passedValidations,
                             writer, rowNumber, model, error_list)
->>>>>>> 706549ce
+                        if flex_cols is not None:
+                            self.writeToFlex(flex_cols, job_id, submission_id, fileType)
+
                         if skipRow:
                             errorRows.append(rowNumber)
                             continue
