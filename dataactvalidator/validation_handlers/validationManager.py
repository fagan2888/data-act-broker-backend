import os
import traceback
import sys
from csv import Error
from dataactcore.config import CONFIG_BROKER
from dataactcore.utils.responseException import ResponseException
from dataactcore.utils.jsonResponse import JsonResponse
from dataactcore.utils.statusCode import StatusCode
from dataactcore.utils.requestDictionary import RequestDictionary
from dataactcore.utils.cloudLogger import CloudLogger
from dataactvalidator.filestreaming.csvS3Reader import CsvS3Reader
from dataactvalidator.filestreaming.csvLocalReader import CsvLocalReader
from dataactvalidator.filestreaming.csvLocalWriter import CsvLocalWriter
from dataactvalidator.filestreaming.csvS3Writer import CsvS3Writer
from dataactvalidator.validation_handlers.validator import Validator
from dataactvalidator.validation_handlers.validationError import ValidationError
from dataactvalidator.interfaces.interfaceHolder import InterfaceHolder
from dataactvalidator.interfaces.stagingTable import StagingTable


class ValidationManager:
    """

    Outer level class, called by flask route

    """
    reportHeaders = ["Field name", "Error message", "Row number", "Value provided"]

    def __init__(self,isLocal =True,directory=""):
        # Initialize instance variables
        self.filename = ""
        self.isLocal = isLocal
        self.directory = directory

    @staticmethod
    def markJob(jobId,jobTracker,status,errorDb,filename = None, fileError = ValidationError.unknownError, extraInfo = None) :
        """ Update status of a job in job tracker database

        Args:
            jobId: Job to be updated
            jobTracker: Interface object for job tracker
            status: New status for specified job

        """
        try :
            if(filename != None and (status == "invalid" or status == "failed")):
                # Mark the file error that occurred
                errorDb.writeFileError(jobId,filename,fileError,extraInfo)
            jobTracker.markStatus(jobId,status)
        except ResponseException as e:
            # Could not get a unique job ID in the database, either a bad job ID was passed in or the record of that job was lost.
            # Either way, cannot mark status of a job that does not exist
            open("databaseErrors.log","a").write("".join(["Could not mark status ",str(status)," for job ID ",str(jobId),"\n"]))

    @staticmethod
    def getJobID(request):
        """ Pull job ID out of request

        Args:
            request: HTTP request containing the job ID

        Returns:
            job ID, or raises exception if job ID not found in request
        """
        requestDict = RequestDictionary(request)
        if(requestDict.exists("job_id")):
            jobId = requestDict.getValue("job_id")
            return jobId
        else:
                # Request does not have a job ID, can't validate
            raise ResponseException("No job ID specified in request",StatusCode.CLIENT_ERROR)

    @staticmethod
    def testJobID(jobId,interfaces) :
        """
        args
        jobId: job to be tested
        returns the jobId
        True if the job is ready, if the job is not ready an exception will be raised
        """
        if(not (interfaces.jobDb.runChecks(jobId))):
            raise ResponseException("Checks failed on Job ID",StatusCode.CLIENT_ERROR)

        return True


    def threadedValidateJob(self,jobId) :
        """
        args
        jobId -- (Integer) a valid jobId
        This method runs on a new thread thus
        there are zero error messages other then the
        job status being updated

        """

        # As this is the start of a new thread, first generate new connections to the databases
        interfaces = InterfaceHolder()

        self.filename = ""
        jobTracker = interfaces.jobDb
        errorDb = interfaces.errorDb
        try:
            self.runValidation(jobId, interfaces)
            errorDb.markFileComplete(jobId,self.filename)
            return
        except ResponseException as e:
            CloudLogger.logError(str(e),e,traceback.extract_tb(sys.exc_info()[2]))
            self.markJob(jobId,jobTracker,"invalid",errorDb,self.filename,e.errorType,e.extraInfo)
        except ValueError as e:
            CloudLogger.logError(str(e),e,traceback.extract_tb(sys.exc_info()[2]))
            self.markJob(jobId,jobTracker,"invalid",errorDb,self.filename,ValidationError.unknownError)
        except Exception as e:
            #Something unknown happened we may need to try again!
            CloudLogger.logError(str(e),e,traceback.extract_tb(sys.exc_info()[2]))
            self.markJob(jobId,jobTracker,"failed",errorDb,self.filename,ValidationError.unknownError)
        finally:
            interfaces.close()

    def getReader(self):
        """
        Gets the reader type based on if its local install or not.
        """
        if(self.isLocal):
            return CsvLocalReader()
        return CsvS3Reader()

    def getWriter(self,regionName,bucketName,fileName,header):
        """
        Gets the write type based on if its a local install or not.
        """
        if(self.isLocal):
            return CsvLocalWriter(fileName,header)
        return CsvS3Writer(regionName,bucketName,fileName,header)

    def getFileName(self,path):
        if(self.isLocal):
            return "".join([self.directory,path])
        return "".join(["errors/",path])

    def runValidation(self, jobId, interfaces):
        """ Run validations for specified job

        Args:
            jobId: Job to be validated
            jobTracker: Interface for job tracker

        Returns:
            True if successful
        """
        jobTracker = interfaces.jobDb
        rowNumber = 1
        fileType = jobTracker.getFileType(jobId)
        # If local, make the error report directory
        if(self.isLocal and not os.path.exists(self.directory)):
            os.makedirs(self.directory)
        # Get bucket name and file name
        fileName = jobTracker.getFileName(jobId)
        self.filename = fileName
<<<<<<< HEAD
        bucketName = s3UrlHandler.getValueFromConfig("bucket")
        regionName = s3UrlHandler.getValueFromConfig("region")
=======
        bucketName = CONFIG_BROKER['aws_bucket']
>>>>>>> 99f3311a
        errorFileName = self.getFileName(jobTracker.getReportPath(jobId))

        validationDB = interfaces.validationDb
        fieldList = validationDB.getFieldsByFileList(fileType)
        csvSchema  = validationDB.getFieldsByFile(fileType)
        rules = validationDB.getRulesByFile(fileType)

        reader = self.getReader()
        try:

            # Pull file
<<<<<<< HEAD
            reader.openFile(regionName, bucketName, fileName,fieldList)
            # Create staging table
            # While not done, pull one row and put it into staging if it passes
            # the Validator
=======
            reader.openFile(bucketName, fileName,fieldList,bucketName,errorFileName)

>>>>>>> 99f3311a
            tableName = interfaces.stagingDb.getTableName(jobId)
            # Create staging table
            tableObject = StagingTable(interfaces)
            tableObject.createTable(fileType,fileName,jobId,tableName)
            errorInterface = interfaces.errorDb

<<<<<<< HEAD
            with self.getWriter(regionName, bucketName, errorFileName, self.reportHeaders) as writer:
=======
            # While not done, pull one row and put it into staging if it passes
            # the Validator
            with self.getWriter(bucketName, errorFileName, self.reportHeaders) as writer:
>>>>>>> 99f3311a
                while(not reader.isFinished):
                    rowNumber += 1
                    #if (rowNumber % 1000) == 0:
                    #    print("Validating row " + str(rowNumber))
                    try :
                        record = reader.getNextRecord()
                        if(reader.isFinished and len(record) < 2):
                            # This is the last line and is empty, don't record an error
                            break
                    except ResponseException as e:
                        if(not (reader.isFinished and reader.extraLine) ) :
                            #Last line may be blank dont throw an error
                            writer.write(["Formatting Error", ValidationError.readErrorMsg, str(rowNumber), ""])
                            errorInterface.recordRowError(jobId,self.filename,"Formatting Error",ValidationError.readError,rowNumber)
                        continue
                    valid, failures = Validator.validate(record,rules,csvSchema,fileType,interfaces)
                    if(valid) :
                        try:
                            tableObject.insert(record,fileType)
                        except ResponseException as e:
                            # Write failed, move to next record
                            writer.write(["Formatting Error", ValidationError.writeErrorMsg, str(rowNumber),""])
                            errorInterface.recordRowError(jobId,self.filename,"Formatting Error",ValidationError.writeError,rowNumber)
                            continue

                    else:
                        # For each failure, record it in error report and metadata
                        for failure in failures:
                            fieldName = failure[0]
                            error = failure[1]
                            failedValue = failure[2]
                            try:
                                # If error is an int, it's one of our prestored messages
                                errorType = int(error)
                                errorMsg = ValidationError.getErrorMessage(errorType)
                            except ValueError:
                                # If not, treat it literally
                                errorMsg = error
                            writer.write([fieldName,errorMsg,str(rowNumber),failedValue])
                            errorInterface.recordRowError(jobId,self.filename,fieldName,error,rowNumber)
                # Write unfinished batch
                writer.finishBatch()

            # Write leftover records
            tableObject.endBatch()
            # Mark validation as finished in job tracker
            jobTracker.markStatus(jobId,"finished")
            errorInterface.writeAllRowErrors(jobId)
        finally:
            #ensure the file always closes
            reader.close()
        return True

    def validateJob(self, request,interfaces):
        """ Gets file for job, validates each row, and sends valid rows to staging database
        Args:
        request -- HTTP request containing the jobId
        sessions -- A SessionHolder object used to query the databases

        Returns:
        Http response object
        """
        # Create connection to job tracker database
        self.filename = None
        tableName = ""
        jobId = None
        jobTracker = None

        try:
            jobTracker = interfaces.jobDb
            requestDict = RequestDictionary(request)
            if(requestDict.exists("job_id")):
                jobId = requestDict.getValue("job_id")
                tableName = interfaces.stagingDb.getTableName(jobId)
            else:
                # Request does not have a job ID, can't validate
                raise ResponseException("No job ID specified in request",StatusCode.CLIENT_ERROR)

            # Check that job exists and is ready
            if(not (jobTracker.runChecks(jobId))):
                raise ResponseException("Checks failed on Job ID",StatusCode.CLIENT_ERROR)

        except ResponseException as e:
            CloudLogger.logError(str(e),e,traceback.extract_tb(sys.exc_info()[2]))
            if(e.errorType == None):
                # Error occurred while trying to get and check job ID
                e.errorType = ValidationError.jobError
            interfaces.errorDb.writeFileError(jobId,self.filename,e.errorType,e.extraInfo)
            return JsonResponse.error(e,e.status,table=tableName)
        except Exception as e:
            exc = ResponseException(str(e),StatusCode.INTERNAL_ERROR,type(e))
            CloudLogger.logError(str(e),e,traceback.extract_tb(sys.exc_info()[2]))
            self.markJob(jobId,jobTracker,"failed",interfaces.errorDb,self.filename,ValidationError.unknownError)
            return JsonResponse.error(exc,exc.status,table=tableName)

        try:
            jobTracker.markStatus(jobId,"running")
            self.runValidation(jobId,interfaces)
            interfaces.errorDb.markFileComplete(jobId,self.filename)
            return  JsonResponse.create(StatusCode.OK,{"table":tableName})
        except ResponseException as e:
            CloudLogger.logError(str(e),e,traceback.extract_tb(sys.exc_info()[2]))
            self.markJob(jobId,jobTracker,"invalid",interfaces.errorDb,self.filename,e.errorType,e.extraInfo)
            return JsonResponse.error(e,e.status,table=tableName)
        except ValueError as e:
            CloudLogger.logError(str(e),e,traceback.extract_tb(sys.exc_info()[2]))
            # Problem with CSV headers
            exc = ResponseException(str(e),StatusCode.CLIENT_ERROR,type(e),ValidationError.unknownError) #"Internal value error"
            self.markJob(jobId,jobTracker,"invalid",interfaces.errorDb,self.filename,ValidationError.unknownError)
            return JsonResponse.error(exc,exc.status,table=tableName)
        except Error as e:
            CloudLogger.logError(str(e),e,traceback.extract_tb(sys.exc_info()[2]))
            # CSV file not properly formatted (usually too much in one field)
            exc = ResponseException("Internal error",StatusCode.CLIENT_ERROR,type(e),ValidationError.unknownError)
            self.markJob(jobId,jobTracker,"invalid",interfaces.errorDb,self.filename,ValidationError.unknownError)
            return JsonResponse.error(exc,exc.status,table=tableName)
        except Exception as e:
            CloudLogger.logError(str(e),e,traceback.extract_tb(sys.exc_info()[2]))
            exc = ResponseException(str(e),StatusCode.INTERNAL_ERROR,type(e),ValidationError.unknownError)
            self.markJob(jobId,jobTracker,"failed",interfaces.errorDb,self.filename,ValidationError.unknownError)
            return JsonResponse.error(exc,exc.status,table=tableName)<|MERGE_RESOLUTION|>--- conflicted
+++ resolved
@@ -157,12 +157,9 @@
         # Get bucket name and file name
         fileName = jobTracker.getFileName(jobId)
         self.filename = fileName
-<<<<<<< HEAD
-        bucketName = s3UrlHandler.getValueFromConfig("bucket")
-        regionName = s3UrlHandler.getValueFromConfig("region")
-=======
         bucketName = CONFIG_BROKER['aws_bucket']
->>>>>>> 99f3311a
+        bucketName = CONFIG_BROKER['aws_region']
+
         errorFileName = self.getFileName(jobTracker.getReportPath(jobId))
 
         validationDB = interfaces.validationDb
@@ -174,28 +171,20 @@
         try:
 
             # Pull file
-<<<<<<< HEAD
-            reader.openFile(regionName, bucketName, fileName,fieldList)
+            reader.openFile(regionName, bucketName, fileName,fieldList,bucketName,errorFileName)
             # Create staging table
             # While not done, pull one row and put it into staging if it passes
             # the Validator
-=======
-            reader.openFile(bucketName, fileName,fieldList,bucketName,errorFileName)
-
->>>>>>> 99f3311a
+
             tableName = interfaces.stagingDb.getTableName(jobId)
             # Create staging table
             tableObject = StagingTable(interfaces)
             tableObject.createTable(fileType,fileName,jobId,tableName)
             errorInterface = interfaces.errorDb
 
-<<<<<<< HEAD
-            with self.getWriter(regionName, bucketName, errorFileName, self.reportHeaders) as writer:
-=======
             # While not done, pull one row and put it into staging if it passes
             # the Validator
-            with self.getWriter(bucketName, errorFileName, self.reportHeaders) as writer:
->>>>>>> 99f3311a
+            with self.getWriter(regionName, bucketName, errorFileName, self.reportHeaders) as writer:
                 while(not reader.isFinished):
                     rowNumber += 1
                     #if (rowNumber % 1000) == 0:
