--- conflicted
+++ resolved
@@ -248,10 +248,7 @@
         fileId = validationInterface.getFileId(fileType)
         returnList =[]
         for rule in rules :
-<<<<<<< HEAD
             # Look for single field rules that apply to this field and file, and are timed to run during record-level validation
-=======
->>>>>>> 563e7ff4
             if(rule.file_column is not None and rule.file_column.name == fieldName and rule.file_column.file_id == fileId and rule.rule_timing_id == validationInterface.getRuleTimingIdByName("file_validation")) :
                 returnList.append(rule)
         return returnList
