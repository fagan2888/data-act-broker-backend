import json
from sqlalchemy.orm.exc import NoResultFound
from decimal import *
from profilehooks import profile
from dataactcore.utils.responseException import ResponseException
from dataactcore.utils.statusCode import StatusCode
from dataactcore.models import domainModels
from dataactcore.models.validationModels import RuleSql
from dataactvalidator.validation_handlers.validationError import ValidationError
from dataactcore.models.domainModels import TASLookup
from dataactvalidator.interfaces.interfaceHolder import InterfaceHolder
from dataactvalidator.filestreaming.fieldCleaner import FieldCleaner
from dataactcore.utils.cloudLogger import CloudLogger

class Validator(object):
    """
    Checks individual records against specified validation tests
    """
    BOOLEAN_VALUES = ["TRUE","FALSE","YES","NO","1","0"]
    tableAbbreviations = {"appropriations":"approp","award_financial_assistance":"afa","award_financial":"af","object_class_program_activity":"op","appropriation":"approp"}
    # Set of metadata fields that should not be directly validated
    META_FIELDS = ["row_number", "is_first_quarter"]

    @classmethod
    def crossValidateSql(cls, rules, submissionId):
        """ Evaluate all sql-based rules for cross file validation

        Args:
            rules -- List of Rule objects
            submissionId -- ID of submission to run cross-file validation
        """
        failures = []
        # Put each rule through evaluate, appending all failures into list
        interfaces = InterfaceHolder()
        # Get short to long colname dictionary
        shortColnames = interfaces.validationDb.getShortToLongColname()

        for rule in rules:
            failedRows = interfaces.validationDb.connection.execute(
                rule.rule_sql.format(submissionId))
            if failedRows.rowcount:
                # get list of fields involved in this validation
                # note: row_number is metadata, not a field being
                # validated, so exclude it
                cols = failedRows.keys()
                cols.remove('row_number')
                columnString = ", ".join(shortColnames[c] if c in shortColnames else c for c in cols)
                for row in failedRows:
                    # get list of values for each column
                    values = ["{}: {}".format(shortColnames[c], str(row[c])) if c in shortColnames else "{}: {}".format(c, str(row[c])) for c in cols]
                    values = ", ".join(values)
                    targetFileType = interfaces.validationDb.getFileTypeById(rule.target_file_id)
                    failures.append([rule.file.name, targetFileType, columnString,
                        str(rule.rule_description), values, row['row_number'],str(rule.rule_label),rule.file_id,rule.target_file_id])

        # Return list of cross file validation failures
        return failures

<<<<<<< HEAD
    @classmethod
    def validate(cls,record,rules,csvSchema,fileType,interfaces):
=======
    @staticmethod
    def getRecordsIfNone(submissionId, fileType, stagingDb, record=None):
        """Return source record or records needed for cross-file validation.

        Args:
            submissionId - ID of submission being validated (int)
            fileType - fileType of source record(s) being validated (string)
            stagingDb - staging db interface (staging tables are in the validation db)
            record - set to none if we want all table records for submission

        Returns:
            sourceRecords - a list of dictionaries, each representing
            a row in the staging table that corresponds to the fileType
        """
        if record:
            sourceRecords = [record]
        else:
            # If no record provided, get list of all entries in first table
            sourceRecords = stagingDb.getSubmissionsByFileType(submissionId, fileType).all()
            sourceRecords = [r.__dict__ for r in sourceRecords]
        return sourceRecords

    @staticmethod
    @profile
    def validate(record,rules,csvSchema,fileType,interfaces):
>>>>>>> d9576ef5
        """
        Args:
        record -- dict representation of a single record of data
        rules -- list of rule Objects
        csvSchema -- dict of schema for the current file.
        fileType -- name of file type to check against

        Returns:
        Tuple of three values:
        True if validation passed, False if failed
        List of failed rules, each with field, description of failure, and value that failed
        True if type check passed, False if type failed
        """
        recordFailed = False
        recordTypeFailure = False
        failedRules = []

        for fieldName in csvSchema:
            if (csvSchema[fieldName].required and not fieldName in record):
                return False, [[fieldName, ValidationError.requiredError, "", ""]], False

        for fieldName in record :
            if fieldName in cls.META_FIELDS:
                # Skip fields that are not user submitted
                continue
            checkRequiredOnly = False
            currentSchema = csvSchema[fieldName]
<<<<<<< HEAD
=======

>>>>>>> d9576ef5
            currentData = record[fieldName]
            if(currentData != None):
                currentData = currentData.strip()

            if(currentData == None or len(currentData) == 0):
                if(currentSchema.required ):
                    # If empty and required return field name and error
                    recordFailed = True
                    failedRules.append([fieldName, ValidationError.requiredError, "", ""])
                    continue
                else:
                    # If field is empty and not required its valid
                    checkRequiredOnly = True

            # Always check the type in the schema
            if(not checkRequiredOnly and not Validator.checkType(currentData,currentSchema.field_type.name) ) :
                recordTypeFailure = True
                recordFailed = True
                failedRules.append([fieldName, ValidationError.typeError, currentData,""])
                # Don't check value rules if type failed
                continue

<<<<<<< HEAD
            # Check for a type rule in the rule table, don't want to do value checks if type is not correct
            typeFailed = False

            if(typeFailed):
                # If type failed, don't do value checks
                continue
=======
            # Check length based on schema
            if currentSchema.length is not None and currentData is not None and len(currentData.strip()) > currentSchema.length:
                # Length failure, add to failedRules
                recordFailed = True
                failedRules.append([fieldName, ValidationError.lengthError, currentData,""])

        # TODO remove once B9 is moved to SQL
        # Check all multi field rules for this file type
        multiFieldRules = interfaces.validationDb.getMultiFieldRulesByFile(fileType)
        for rule in multiFieldRules:
            if not Validator.evaluateRule(record,rule,None,interfaces,record):
                recordFailed = True
                failedRules.append(["MultiField", "".join(["Failed rule: ",str(rule.description)]), Validator.getMultiValues(rule, record, interfaces), str(rule.original_label)])
        return (not recordFailed), failedRules, (not recordTypeFailure)

    @staticmethod
    def getRules(fieldName, fileType,rules,validationInterface) :
        """ From a given set of rules, create a list of only the rules that apply to specified field during file validation

        Args:
            fieldName: Field to find rules for
            fileType: Name of file to check against
            rules: Original set of rules
            validationInterface: interface for validation DB
>>>>>>> d9576ef5

        return (not recordFailed), failedRules, (not recordTypeFailure)

    @staticmethod
    def checkType(data,datatype) :
        """ Determine whether data is of the correct type

        Args:
            data: Data to be checked
            datatype: Type to check against

        Returns:
            True if data is of specified type, False otherwise
        """
        if datatype is None:
            # If no type specified, don't need to check anything
            return True
        if(data.strip() == ""):
            # An empty string matches all types
            return True
        if(datatype == "STRING") :
            return(len(data) > 0)
        if(datatype == "BOOLEAN") :
            if(data.upper() in Validator.BOOLEAN_VALUES) :
                return True
            return False
        if(datatype == "INT") :
            try:
                int(data)
                return True
            except:
                return False
        if(datatype == "DECIMAL") :
            try:
                Decimal(data)
                return True
            except:
                return False
        if(datatype == "LONG"):
            try:
                long(data)
                return True
            except:
                return False
        raise ValueError("".join(["Data Type Error, Type: ",datatype,", Value: ",data]))

    @staticmethod
    def padToLength(data,padLength):
        """ Pad data with leading zeros

        Args:
            data: string to be padded
            padLength: length of string after padding

        Returns:
            padded string of length padLength
        """
        if data is None:
            # Convert None to empty string so it can be padded with zeros
            return data
        data = data.strip()
        if data == "":
            # Empty values treated as null
            return None
        if len(data) <= padLength:
            return data.zfill(padLength)
        else:
            raise ValueError("".join(["Value is too long: ",str(data)]))

    @classmethod
    def validateFileBySql(cls, submissionId, fileType, interfaces):
        """ Check all SQL rules

        Args:
            submissionId: submission to be checked
            fileType: file type being checked
            interfaces: database interface objects

        Returns:
            List of errors found, each element has:
             field names
             error message
             values in fields involved
             row number
        """

        CloudLogger.logError("VALIDATOR_INFO: ", "Beginning SQL validation rules on submissionID: " + str(submissionId) + " fileType: "+ fileType, "")

        # Pull all SQL rules for this file type
        fileId = interfaces.validationDb.getFileId(fileType)
        rules = interfaces.validationDb.session.query(RuleSql).filter(RuleSql.file_id == fileId).filter(
            RuleSql.rule_cross_file_flag == False).all()
        errors = []

        # Get short to long colname dictionary
        shortColnames = interfaces.validationDb.getShortToLongColname()

        # For each rule, execute sql for rule
        for rule in rules:
            CloudLogger.logError("VALIDATOR_INFO: ", "Running query: "+str(RuleSql.query_name)+" on submissionID: " + str(submissionId) + " fileType: "+ fileType, "")
            failures = interfaces.stagingDb.connection.execute(rule.rule_sql.format(submissionId))
            if failures.rowcount:
                # Create column list (exclude row_number)
                cols = failures.keys()
                cols.remove("row_number")
                # Build error list
                for failure in failures:
                    errorMsg = rule.rule_error_message
                    row = failure["row_number"]
                    # Create strings for fields and values
                    valueList = ["{}: {}".format(shortColnames[field], str(failure[field])) if field in shortColnames else "{}: {}".format(field, str(failure[field])) for field in cols]
                    valueString = ", ".join(valueList)
                    fieldList = [shortColnames[field] if field in shortColnames else field for field in cols]
                    fieldString = ", ".join(fieldList)
                    errors.append([fieldString, errorMsg, valueString, row, rule.rule_label, fileId, rule.target_file_id])

            # Pull where clause out of rule
            wherePosition = rule.rule_sql.lower().find("where")
            whereClause = rule.rule_sql[wherePosition:].format(submissionId)
            # Find table to apply this to
            model = interfaces.stagingDb.getModel(fileType)
            tableName = model.__tablename__
            tableAbbrev = cls.tableAbbreviations[tableName]
            # Update valid_record to false for all that fail this rule
            updateQuery = "UPDATE {} as {} SET valid_record = false {}".format(tableName,tableAbbrev,whereClause)
            interfaces.stagingDb.connection.execute(updateQuery)

            CloudLogger.logError("VALIDATOR_INFO: ", "Completed SQL validation rules on submissionID: " + str(submissionId) + " fileType: "+ fileType, "")

        return errors<|MERGE_RESOLUTION|>--- conflicted
+++ resolved
@@ -1,15 +1,7 @@
-import json
-from sqlalchemy.orm.exc import NoResultFound
 from decimal import *
-from profilehooks import profile
-from dataactcore.utils.responseException import ResponseException
-from dataactcore.utils.statusCode import StatusCode
-from dataactcore.models import domainModels
 from dataactcore.models.validationModels import RuleSql
 from dataactvalidator.validation_handlers.validationError import ValidationError
-from dataactcore.models.domainModels import TASLookup
 from dataactvalidator.interfaces.interfaceHolder import InterfaceHolder
-from dataactvalidator.filestreaming.fieldCleaner import FieldCleaner
 from dataactcore.utils.cloudLogger import CloudLogger
 
 class Validator(object):
@@ -56,36 +48,8 @@
         # Return list of cross file validation failures
         return failures
 
-<<<<<<< HEAD
     @classmethod
     def validate(cls,record,rules,csvSchema,fileType,interfaces):
-=======
-    @staticmethod
-    def getRecordsIfNone(submissionId, fileType, stagingDb, record=None):
-        """Return source record or records needed for cross-file validation.
-
-        Args:
-            submissionId - ID of submission being validated (int)
-            fileType - fileType of source record(s) being validated (string)
-            stagingDb - staging db interface (staging tables are in the validation db)
-            record - set to none if we want all table records for submission
-
-        Returns:
-            sourceRecords - a list of dictionaries, each representing
-            a row in the staging table that corresponds to the fileType
-        """
-        if record:
-            sourceRecords = [record]
-        else:
-            # If no record provided, get list of all entries in first table
-            sourceRecords = stagingDb.getSubmissionsByFileType(submissionId, fileType).all()
-            sourceRecords = [r.__dict__ for r in sourceRecords]
-        return sourceRecords
-
-    @staticmethod
-    @profile
-    def validate(record,rules,csvSchema,fileType,interfaces):
->>>>>>> d9576ef5
         """
         Args:
         record -- dict representation of a single record of data
@@ -113,10 +77,7 @@
                 continue
             checkRequiredOnly = False
             currentSchema = csvSchema[fieldName]
-<<<<<<< HEAD
-=======
-
->>>>>>> d9576ef5
+
             currentData = record[fieldName]
             if(currentData != None):
                 currentData = currentData.strip()
@@ -139,39 +100,11 @@
                 # Don't check value rules if type failed
                 continue
 
-<<<<<<< HEAD
-            # Check for a type rule in the rule table, don't want to do value checks if type is not correct
-            typeFailed = False
-
-            if(typeFailed):
-                # If type failed, don't do value checks
-                continue
-=======
             # Check length based on schema
             if currentSchema.length is not None and currentData is not None and len(currentData.strip()) > currentSchema.length:
                 # Length failure, add to failedRules
                 recordFailed = True
                 failedRules.append([fieldName, ValidationError.lengthError, currentData,""])
-
-        # TODO remove once B9 is moved to SQL
-        # Check all multi field rules for this file type
-        multiFieldRules = interfaces.validationDb.getMultiFieldRulesByFile(fileType)
-        for rule in multiFieldRules:
-            if not Validator.evaluateRule(record,rule,None,interfaces,record):
-                recordFailed = True
-                failedRules.append(["MultiField", "".join(["Failed rule: ",str(rule.description)]), Validator.getMultiValues(rule, record, interfaces), str(rule.original_label)])
-        return (not recordFailed), failedRules, (not recordTypeFailure)
-
-    @staticmethod
-    def getRules(fieldName, fileType,rules,validationInterface) :
-        """ From a given set of rules, create a list of only the rules that apply to specified field during file validation
-
-        Args:
-            fieldName: Field to find rules for
-            fileType: Name of file to check against
-            rules: Original set of rules
-            validationInterface: interface for validation DB
->>>>>>> d9576ef5
 
         return (not recordFailed), failedRules, (not recordTypeFailure)
 
