import json
from sqlalchemy.orm.exc import NoResultFound
from decimal import *
from dataactcore.utils.responseException import ResponseException
from dataactcore.utils.statusCode import StatusCode
from dataactcore.models import domainModels
from dataactcore.models.validationModels import RuleSql
from dataactvalidator.validation_handlers.validationError import ValidationError
from dataactcore.models.domainModels import TASLookup
from dataactvalidator.interfaces.interfaceHolder import InterfaceHolder
from dataactvalidator.filestreaming.fieldCleaner import FieldCleaner

class Validator(object):
    """
    Checks individual records against specified validation tests
    """
    BOOLEAN_VALUES = ["TRUE","FALSE","YES","NO","1","0"]
    tableAbbreviations = {"appropriations":"approp","award_financial_assistance":"afa","award_financial":"af","object_class_program_activity":"op"}

    @classmethod
    def crossValidate(cls,rules, submissionId):
        """ Evaluate all rules for cross file validation

        Args:
            rules -- List of Rule objects
            submissionId -- ID of submission to run cross-file validation
        """
        failures = []
        # Put each rule through evaluate, appending all failures into list
        for rule in rules:
            (passed, ruleFailures) = cls.evaluateCrossFileRule(rule, submissionId)
            if not passed:
                failures.extend(ruleFailures)
        # Return list of cross file validation failures
        return failures

    @classmethod
    def crossValidateSql(cls, rules, submissionId):
        """ Evaluate all sql-based rules for cross file validation

        Args:
            rules -- List of Rule objects
            submissionId -- ID of submission to run cross-file validation
        """
        failures = []
        # Put each rule through evaluate, appending all failures into list
        interfaces = InterfaceHolder()
        for rule in rules:
            failedRows = interfaces.validationDb.connection.execute(
                rule.rule_sql.format(submissionId))
            if failedRows.rowcount:
                # get list of fields involved in this validation
                # note: row_number is metadata, not a field being
                # validated, so exclude it
                cols = failedRows.keys()
                cols.remove('row_number')
                columnString = ", ".join(str(c) for c in cols)
                for row in failedRows:
                    # get list of values for each column
                    values = ["{}: {}".format(c, str(row[c])) for c in cols]
                    values = ", ".join(values)
                    failures.append([rule.file.name, columnString,
                        str(rule.rule_description), values, row['row_number'],str(rule.rule_label)])

        # Return list of cross file validation failures
        return failures

    @staticmethod
    def getRecordsIfNone(submissionId, fileType, stagingDb, record=None):
        """Return source record or records needed for cross-file validation.

        Args:
            submissionId - ID of submission being validated (int)
            fileType - fileType of source record(s) being validated (string)
            stagingDb - staging db interface (staging tables are in the validation db)
            record - set to none if we want all table records for submission

        Returns:
            sourceRecords - a list of dictionaries, each representing
            a row in the staging table that corresponds to the fileType
        """
        if record:
            sourceRecords = [record]
        else:
            # If no record provided, get list of all entries in first table
            sourceRecords = stagingDb.getSubmissionsByFileType(submissionId, fileType).all()
            sourceRecords = [r.__dict__ for r in sourceRecords]
        return sourceRecords

    @classmethod
    def evaluateCrossFileRule(cls, rule, submissionId, record=None):
        """ Evaluate specified rule against all records to which it applies

        Args:
            rule - Rule object to be tested
            submissionId - ID of submission being tested
            record - Some rule types are applied to only a single record.  For those rules, include the record as a dict here.

        Returns:
            Tuple of a boolean indicating passed or not, and a list of all failures that occurred.  Each failure is a
            list containing the type of the source file, the fields involved, a description of the rule, the values for
            the fields involved, and the row number in the source file where the failure occurred.
        """
        failures = [] # Can get multiple failures for these rule types
        rulePassed = True # Set to false on first failures
        # Get rule type
        ruleType = rule.rule_type.name.lower()
        fileType = rule.file_type.name
        interfaces = InterfaceHolder()
        stagingDb = interfaces.stagingDb
        if ruleType == "field_match":
            targetType = rule.rule_text_2
            # Get ORM objects for source and target staging tables
            # TODO Could try to do a join and see what doesn't match, or otherwise improve performance by avoiding a
            # TODO new query against second table for every record in first table, possibly index second table at start
            # Can apply rule to a specified record or all records in first table
            sourceRecords = cls.getRecordsIfNone(
                submissionId, fileType, stagingDb, record)
            targetQuery = stagingDb.getSubmissionsByFileType(
                submissionId, targetType)
            fieldsToCheck = cls.cleanSplit(rule.rule_text_1, True)
            # For each entry, check for the presence of matching values in second table
            for thisRecord in sourceRecords:
                # Build query to filter for each field to match
                matchDict = {}
                for field in fieldsToCheck:
                    sourceValue = thisRecord[str(field)]
                    matchDict[str(field)] = sourceValue
                count = targetQuery.filter_by(**matchDict).count()

                # Make sure at least one in target table record matches
                if count < 1:
                    # Fields don't match target file, add to failures
                    rulePassed = False
                    dictString = str(matchDict)[1:-1] # Remove braces
                    rowNumber = thisRecord["row_number"]
                    failures.append([fileType,", ".join(fieldsToCheck),
                                     rule.description, dictString, rowNumber, rule.original_label])

        elif ruleType == "rule_if":
            # Get all records from source table
            # Can apply rule to a specified record or all records in first table
            sourceRecords = cls.getRecordsIfNone(
                submissionId, fileType, stagingDb, record)
            # Get both rules, condition to check and rule to apply based on condition
            condition = interfaces.validationDb.getRuleByLabel(rule.rule_text_2)
            conditionalRule = interfaces.validationDb.getRuleByLabel(rule.rule_text_1)
            # Apply first rule for all records that pass second rule
            for record in sourceRecords:
                if cls.evaluateCrossFileRule(condition, submissionId, record)[0]:
                    result = cls.evaluateCrossFileRule(conditionalRule, submissionId, record)
                    if not result[0]:
                        # Record if we have seen a failure
                        rulePassed = False
                        failures.extend(result[1])

        elif ruleType == "greater":
            if not record:
                # Must provide a record for this rule
                raise ValueError("Cannot apply greater rule without a record")
            rulePassed = int(record[rule.rule_text_2]) > int(rule.rule_text_1)

        elif ruleType == "sum_by_tas":
            rulePassed = True

        return rulePassed,failures

    @staticmethod
    def validate(record,rules,csvSchema,fileType,interfaces):
        """
        Args:
        record -- dict representation of a single record of data
        rules -- list of rule Objects
        csvSchema -- dict of schema for the current file.
        fileType -- name of file type to check against

        Returns:
        Tuple of three values:
        True if validation passed, False if failed
        List of failed rules, each with field, description of failure, and value that failed
        True if type check passed, False if type failed
        """
        recordFailed = False
        recordTypeFailure = False
        failedRules = []
        for fieldName in csvSchema :
            if(csvSchema[fieldName].required and  not fieldName in record ):
<<<<<<< HEAD
                return False, [[fieldName, ValidationError.requiredError, "", ""]]
=======
                return False, [[fieldName, ValidationError.requiredError, ""]], False
>>>>>>> a88d7ffc

        for fieldName in record :
            if fieldName == "row_number":
                # Skip row number, nothing to validate on that
                continue
            checkRequiredOnly = False
            currentSchema =  csvSchema[fieldName]
            ruleSubset = Validator.getRules(fieldName, fileType, rules,interfaces.validationDb)
            currentData = record[fieldName]
            if(currentData != None):
                currentData = currentData.strip()

            if(currentData == None or len(currentData) == 0):
                if(currentSchema.required ):
                    # If empty and required return field name and error
                    recordFailed = True
                    failedRules.append([fieldName, ValidationError.requiredError, "", ""])
                    continue
                else:
                    # If field is empty and not required its valid
                    checkRequiredOnly = True

            # Always check the type in the schema
            if(not checkRequiredOnly and not Validator.checkType(currentData,currentSchema.field_type.name) ) :
                recordTypeFailure = True
                recordFailed = True
                failedRules.append([fieldName, ValidationError.typeError, currentData,""])
                # Don't check value rules if type failed
                continue

            # Check for a type rule in the rule table, don't want to do value checks if type is not correct
            typeFailed = False
            for currentRule in ruleSubset:
                if(checkRequiredOnly):
                    # Only checking conditional requirements
                    continue
                if(currentRule.rule_type.name == "TYPE"):
                    if(not Validator.checkType(currentData,currentRule.rule_text_1) ) :
                        recordFailed = True
                        recordTypeFailure = True
                        typeFailed = True
                        failedRules.append([fieldName, ValidationError.typeError, currentData,""])
            if(typeFailed):
                # If type failed, don't do value checks
                continue
            #Field must pass all rules
            for currentRule in ruleSubset :
                if(checkRequiredOnly and currentRule.rule_type_id != interfaces.validationDb.getRuleType("REQUIRED_CONDITIONAL")):
                    # If data is empty, only check conditional required rules
                    continue
                if(not Validator.evaluateRule(currentData,currentRule,currentSchema.field_type.name,interfaces,record)):
                    recordFailed = True
                    failedRules.append([fieldName,"".join(["Failed rule: ",str(currentRule.description)]), currentData, str(currentRule.original_label)])
        # Check all multi field rules for this file type
        multiFieldRules = interfaces.validationDb.getMultiFieldRulesByFile(fileType)
        for rule in multiFieldRules:
            if not Validator.evaluateRule(record,rule,None,interfaces,record):
                recordFailed = True
                failedRules.append(["MultiField", "".join(["Failed rule: ",str(rule.description)]), Validator.getMultiValues(rule, record, interfaces), str(rule.original_label)])
        return  (not recordFailed), failedRules, (not recordTypeFailure)

    @staticmethod
    def getRules(fieldName, fileType,rules,validationInterface) :
        """ From a given set of rules, create a list of only the rules that apply to specified field during file validation

        Args:
            fieldName: Field to find rules for
            fileType: Name of file to check against
            rules: Original set of rules
            validationInterface: interface for validation DB

        Returns:
            List of rules that apply to specified field
        """
        fileId = validationInterface.getFileId(fileType)
        returnList =[]
        for rule in rules :
            # Look for single field rules that apply to this field and file, and are timed to run during record-level validation
            if(rule.file_column is not None and rule.file_column.name == fieldName and rule.file_column.file_id == fileId and rule.rule_timing_id == validationInterface.getRuleTimingIdByName("file_validation")) :
                returnList.append(rule)
        return returnList

    @staticmethod
    def checkType(data,datatype) :
        """ Determine whether data is of the correct type

        Args:
            data: Data to be checked
            datatype: Type to check against

        Returns:
            True if data is of specified type, False otherwise
        """
        if datatype is None:
            # If no type specified, don't need to check anything
            return True
        if(data.strip() == ""):
            # An empty string matches all types
            return True
        if(datatype == "STRING") :
            return(len(data) > 0)
        if(datatype == "BOOLEAN") :
            if(data.upper() in Validator.BOOLEAN_VALUES) :
                return True
            return False
        if(datatype == "INT") :
            try:
                int(data)
                return True
            except:
                return False
        if(datatype == "DECIMAL") :
            try:
                Decimal(data)
                return True
            except:
                return False
        if(datatype == "LONG"):
            try:
                long(data)
                return True
            except:
                return False
        raise ValueError("".join(["Data Type Error, Type: ",datatype,", Value: ",data]))

    @staticmethod
    def getIntFromString(data) :
        """ Convert string to int, converts to float first to avoid exceptions when data is represented as float """
        return int(float(data))

    @staticmethod
    def getType(data,datatype) :
        """ Convert data into specified type

        Args:
            data: Data to be converted
            datatype: Type to convert into

        Returns:
            Data in specified type
        """
        if datatype is None:
            # If no type specified, don't try to process data
            return data
        if(datatype =="INT") :
            return int(float(data))
        if(datatype =="DECIMAL") :
            return Decimal(data)
        if(datatype == "STRING" or datatype =="BOOLEAN") :
            return data
        if(datatype == "LONG"):
            return long(data)
        raise ValueError("Data Type Invalid")

    @classmethod
    def evaluateRule(cls,data,rule,datatype,interfaces,record):
        """ Checks data against specified rule

        Args:
            data: Data to be checked
            rule: Rule object to test against
            datatype: Type to convert data into
            interfaces: InterfaceHolder object to the databases
            record: Some rule types require the entire record as a dict

        Returns:
            True if rule passed, False otherwise
        """
        if data is None:
            # Treat blank as an empty string
            data = ""
        value = rule.rule_text_1
        currentRuleType = rule.rule_type.name
        # Call specific rule function
        ruleFunction = "_".join(["rule",str(currentRuleType).lower()])
        ruleFunction = FieldCleaner.cleanString(ruleFunction)
        try:
            ruleMethod = getattr(cls, str(ruleFunction))
            return ruleMethod(data, value, rule, datatype, interfaces, record)
        except AttributeError as e:
            # Unrecognized rule type
            raise ResponseException(str(e), StatusCode.INTERNAL_ERROR, ValueError)

    @classmethod
    def rule_length(cls, data, value, rule, datatype, interfaces, record):
        """Checks that data is shorter than specified length"""
        return len(data.strip()) <= Validator.getIntFromString(value)

    @classmethod
    def rule_less(cls, data, value, rule, datatype, interfaces, record):
        """Checks that data is less than specified value"""
        return Validator.getType(data,datatype) < Validator.getType(value,datatype)

    @classmethod
    def rule_greater(cls, data, value, rule, datatype, interfaces, record):
        """Checks that data is greater than specified value"""
        return Validator.getType(data,datatype) > Validator.getType(value,datatype)

    @classmethod
    def rule_equal(cls, data, value, rule, datatype, interfaces, record):
        """Checks that data is equal to specified value"""
        data = data.lower() if isinstance(data, str) else data
        value = value.lower() if isinstance(value, str) else value
        return Validator.getType(data,datatype) == Validator.getType(value,datatype)

    @classmethod
    def rule_not_equal(cls, data, value, rule, datatype, interfaces, record):
        """Checks that data is not equal to specified value"""
        data = data.lower() if isinstance(data, str) else data
        value = value.lower() if isinstance(value, str) else value
        return not (Validator.getType(data,datatype) == Validator.getType(value,datatype))

    @classmethod
    def rule_sum(cls, data, value, rule, datatype, interfaces, record):
        """Checks that data sums to value in specified field"""
        return Validator.validateSum(record[rule.rule_text_1], rule.rule_text_2, record)

    @classmethod
    def rule_sum_to_value(cls, data, value, rule, datatype, interfaces, record):
        """Checks that data sums to value in specified field"""
        return Validator.validateSum(rule.rule_text_1, rule.rule_text_2, record)

    @classmethod
    def rule_type(cls, data, value, rule, datatype, interfaces, record):
        """Type checks happen earlier, but type rule is still included in rule set, so skip it"""
        return True

    @classmethod
    def rule_in_set(cls, data, value, rule, datatype, interfaces, record):
        """Checks that data is one of a set of valid values"""
        setList = Validator.cleanSplit(value)
        return data.lower() in setList

    @classmethod
    def rule_min_length(cls, data, value, rule, datatype, interfaces, record):
        """Checks that data is at least the minimum length"""
        result = len(data.strip()) >= Validator.getIntFromString(value)
        return result

    @classmethod
    def rule_required_conditional(cls, data, value, rule, datatype, interfaces, record):
        """Checks that data is present if specified rule passes"""
        return Validator.conditionalRequired(data,rule,datatype,interfaces,record)

    @classmethod
    def rule_exists_in_table(cls, data, value, rule, datatype, interfaces, record):
        """ Check that field value exists in specified table, rule_text_1 has table and column to check against, rule_text_2 is length to pad to """
        ruleTextOne = str(rule.rule_text_1).split(",")
        if len(ruleTextOne) != 2:
            # Bad rule definition
            raise ResponseException("exists_in_table rule incorrectly defined, must have both table and field in rule_text_one",StatusCode.INTERNAL_ERROR,ValueError)
        # Not putting model name through FieldCleaner because model names will have uppercase
        model = getattr(domainModels,str(ruleTextOne[0]).strip())
        field = FieldCleaner.cleanString(ruleTextOne[1])
        ruleTextTwo = FieldCleaner.cleanString(rule.rule_text_2)
        if len(ruleTextTwo) == 0:
            # Skip padding
            paddedData = FieldCleaner.cleanString(data)
        else:
            # Pad data to correct length
            try:
                padLength = int(ruleTextTwo)
            except ValueError as e:
                # Need an integer in rule_text_two
                raise ResponseException("Need an integer width in rule_text_two for exists_in_table rules",StatusCode.INTERNAL_ERROR,ValueError)
            paddedData = FieldCleaner.cleanString(data).zfill(padLength)

        # Build query for model and field specified
        query = interfaces.validationDb.session.query(model).filter(getattr(model,field) == paddedData)
        try:
            # Check that value exists in table, should be unique
            interfaces.validationDb.runUniqueQuery(query,"Data not found in table", "Conflicting entries found for this data")
            # If unique result found, rule passed
            return True
        except ResponseException as e:
            # If exception is no result found, rule failed
            if type(e.wrappedException) == type(NoResultFound()):
                return False
            else:
                # This is an unexpected exception, so re-raise it
                raise

    @classmethod
    def rule_set_exists_in_table(cls, data, value, rule, datatype, interfaces, record):
        """ Check that set of values exists in specified table, rule_text_1 is table, rule_text_2 is dict mapping
        columns in record to columns in domain values table """
        # Load mapping from record fields to domain value fields
        fieldMap = json.loads(rule.rule_text_2)
        # Get values for fields in record into new dict between table columns and values to check for
        valueDict = {}
        blankSkip = True
        noBlankSkipFields = True
        for field in fieldMap:
            if "skip_if_blank" in fieldMap[field]:
                noBlankSkipFields = False
                # If all these are blank, rule passes
                if record[field] is not None and record[field].strip() != "":
                    blankSkip = False
            if "skip_if_below" in fieldMap[field]:
                try:
                    if int(record[field]) < fieldMap[field]["skip_if_below"]:
                        # Don't apply rule to records in this case (e.g. program activity before 2016)
                        return True
                except (TypeError, ValueError):
                    # Could not cast as an int, this is a failure for this record
                    return False
            if "pad_to_length" in fieldMap[field]:
                # Pad with leading zeros if needed
                try:
                    fieldValue = cls.padToLength(record[field],fieldMap[field]["pad_to_length"])
                except ValueError as e:
                    # If we cannot pad this value, it is not matchable (usually too long), so the rule has failed
                    return False
            else:
                fieldValue = record[field]
            valueDict[fieldMap[field]["target_field"]] = fieldValue

        if not noBlankSkipFields and blankSkip:
            # This set of fields was all blank and at least one field is marked as "skip_if_blank", so skip rule
            return True


        # Parse out model object
        model = getattr(domainModels,str(rule.rule_text_1))

        # Filter query by each field
        query = interfaces.validationDb.session.query(model)
        for field in valueDict:
            query = query.filter(getattr(model,field) == valueDict[field])

        # NoResultFound is return False, other exceptions should be reraised
        try:
            # Check that value exists in table, should be unique
            interfaces.validationDb.runUniqueQuery(query,"Data not found in table", "Conflicting entries found for this data")
            # If unique result found, rule passed
            return True
        except ResponseException as e:
            # If exception is no result found, rule failed
            if type(e.wrappedException) == type(NoResultFound()):
                return False
            else:
                # This is an unexpected exception, so re-raise it
                raise

    @staticmethod
    def padToLength(data,padLength):
        """ Pad data with leading zeros

        Args:
            data: string to be padded
            padLength: length of string after padding

        Returns:
            padded string of length padLength
        """
        if data is None:
            # Convert None to empty string so it can be padded with zeros
            data = ""
        data = data.strip()

        if len(data) <= padLength:
            return data.zfill(padLength)
        else:
            raise ValueError("".join(["Value is too long: ",str(data)]))

    @classmethod
    def rule_required_set_conditional(cls, data, value, rule, datatype, interfaces, record):
        """ If conditional rule passes, require all fields in rule_text_one """
        return Validator.conditionalRequired(data,rule,datatype,interfaces,record)

    @classmethod
    def rule_check_prefix(cls, data, value, rule, datatype, interfaces, record):
        """ Check that 1-digit prefix is consistent with reimbursable flag """
        dataString = FieldCleaner.cleanString(data)

        # Load target field and dict to compare with
        targetField = FieldCleaner.cleanName(rule.rule_text_1)
        prefixMap = json.loads(str(rule.rule_text_2))

        # Check that character and value are consistent with dict in rule_text_2
        if dataString[0] not in prefixMap:
            # Unknown prefix, this is a failure
            return False
        source = prefixMap[dataString[0]]
        target = record[targetField]
        source = source.lower() if source is not None else source
        target = target.lower() if target is not None else target

        if source == target:
            # Matches the value in target field, rule passes
            return True
        else:
            return False

    @classmethod
    def rule_rule_if(cls, data, value, rule, datatype, interfaces, record):
        """ Apply rule in rule_text_1 if rule in rule_text_2 passes """
        # Get rule object for conditional rule
        conditionalRule = interfaces.validationDb.getRuleByLabel(rule.rule_text_2)
        if conditionalRule.file_column is not None:
            # This is a single field rule
            conditionalTypeId = conditionalRule.file_column.field_types_id
            conditionalDataType = interfaces.validationDb.getFieldTypeById(conditionalTypeId)
            conditionalData = record[conditionalRule.file_column.name]
        else:
            conditionalDataType = None
            conditionalData = record
        # If conditional rule passes, check primary rule passes
        if Validator.evaluateRule(conditionalData,conditionalRule,conditionalDataType,interfaces,record):
            # Get rule object for primary rule
            primaryRule = interfaces.validationDb.getRuleByLabel(rule.rule_text_1)
            if primaryRule.file_column is not None:
                # This is a single field rule
                primaryTypeId = primaryRule.file_column.field_types_id
                primaryDataType = interfaces.validationDb.getFieldTypeById(primaryTypeId)
                primaryData = record[primaryRule.file_column.name]
            else:
                primaryDataType = None
                primaryData = record
            # Return result of primary rule
            return Validator.evaluateRule(primaryData,primaryRule,primaryDataType,interfaces,record)
        else:
            # If conditional rule fails, overall rule passes without checking primary
            return True

    @staticmethod
    def requireOne(record, fields, interfaces):
        """ Require at least one of the specified fields to be present

        Args:
            record: Dict for current record
            fields: List of fields to check
            interfaces: interface holder for DBs

        Returns:
            True if at least one of the fields is present
        """
        for field in fields:
            fieldName = FieldCleaner.cleanName(field)
            if fieldName in record and record[fieldName] is not None and str(record[fieldName]).strip() != "":
                # If data is present in this field, rule is satisfied
                return True

        # If all were empty, return false
        return False

    @staticmethod
    def isFieldPopulated(data):
        """ Field is considered to be populated if not None and not entirely whitespace """
        if data is not None and str(data).strip() != "":
            return True
        else:
            return False

    @classmethod
    def conditionalRequired(cls, data,rule,datatype,interfaces,record, isList = False):
        """ If conditional rule passes, data must not be empty

        Args:
            data: Data to be checked
            rule: Rule object to test against
            datatype: Type to convert data into
            interfaces: InterfaceHolder object to the databases
            record: Some rule types require the entire record as a dict
        """
        # Get rule object for conditional rule
        conditionalRule = interfaces.validationDb.getRuleByLabel(rule.rule_text_1)
        if conditionalRule.file_column is not None:
            # This is a single field rule
            conditionalTypeId = conditionalRule.file_column.field_types_id
            conditionalDataType = interfaces.validationDb.getFieldTypeById(conditionalTypeId)
            conditionalData = record[conditionalRule.file_column.name]
        else:
            conditionalDataType = None
            conditionalData = record
        # If conditional rule passes, check that data is not empty
        if Validator.evaluateRule(conditionalData,conditionalRule,conditionalDataType,interfaces,record):
            if isList:
                # rule_text_2 is a list of fields
                fieldList = rule.rule_text_2.split(",")
                for field in fieldList:
                    if not cls.isFieldPopulated(record[FieldCleaner.cleanName(field)]):
                        # If any are empty, rule fails
                        return False
            else:
                # data is value from a single field
                return cls.isFieldPopulated(data)
        else:
            # If conditional rule fails, this field is not required, so the condtional requirement passes
            return True


    @classmethod
    def rule_car_match(cls, data, value, rule, datatype, interfaces, record):
        """Checks that record has a valid TAS"""
        # Look for an entry in car table that matches all fields
        fieldsToCheck = cls.cleanSplit(rule.rule_text_1)
        tasFields = cls.cleanSplit(rule.rule_text_2)
        if(len(fieldsToCheck) != len(tasFields)):
            raise ResponseException("Number of fields to check does not match number of fields checked against",StatusCode.CLIENT_ERROR,ValueError)
        return cls.validateTAS(fieldsToCheck, tasFields, record, interfaces, rule.file_type.name)

    @classmethod
    def rule_sum_fields(cls, data, value, rule, datatype, interfaces, record):
        """Checks that set of fields sums to value in other field"""
        valueToMatch = record[FieldCleaner.cleanName(rule.rule_text_1)]
        if valueToMatch is None or valueToMatch == "":
            valueToMatch = 0
        return cls.validateSum(valueToMatch, rule.rule_text_2, record)

    @classmethod
    def rule_require_one_of_set(cls, data, value, rule, datatype, interfaces, record):
        """Checks that record at least one of this set of fields populated"""
        return cls.requireOne(record,rule.rule_text_1.split(','),interfaces)

    @classmethod
    def rule_not(cls, data, value, rule, datatype, interfaces, record):
        """Passes if the specified rule fails"""
        # Negate the rule specified
        conditionalRule = interfaces.validationDb.getRuleByLabel(rule.rule_text_1)
        return not cls.evaluateRule(data, conditionalRule, datatype, interfaces, record)

    @staticmethod
    def cleanSplit(string, toLower=True):
        """ Split string on commas and remove whitespace around each element

        Args:
            string - String to be split
            toLower - If True, also changes string to lowercase
        """
        if string is None:
            # Convert None to empty list
            return []
        stringList = string.split(",")
        for i in range(0,len(stringList)):
            stringList[i] = stringList[i].strip()
            if(toLower):
                stringList[i] = stringList[i].lower()
        return stringList

    @classmethod
    def getValueList(cls,rule,record,interfaces):
        """ Create list out of values for all fields involved in this rule

        Args:
            rule: Rule to return fields for
            record: Record to pull values from
            interfaces: InterfaceHolder for DBs
        Returns:
            One string including all values involved in this rule check
        """
        ruletext1 = Validator.cleanSplit(rule.rule_text_1, True)
        ruletext2 = Validator.cleanSplit(rule.rule_text_2, True)
        ruleType = interfaces.validationDb.getRuleTypeById(rule.rule_type_id)
        if ruleType == "CAR_MATCH" or ruleType == "REQUIRE_ONE_OF_SET" or ruleType == "CHECK_PREFIX":
            fields = ruletext1
        elif ruleType == "NOT" or ruleType == "MIN_LENGTH" or ruleType == "REQUIRED_CONDITIONAL":
            fields = []
        elif ruleType == "SUM_TO_VALUE":
            fields = ruletext2
        elif ruleType == "SET_EXISTS_IN_TABLE":
            fields = json.loads(rule.rule_text_2).keys()
        elif ruleType == "RULE_IF":
            # Combine fields for both rules
            ruleOne = interfaces.validationDb.getRuleByLabel(rule.rule_text_1)
            ruleTwo = interfaces.validationDb.getRuleByLabel(rule.rule_text_2)
            fields = cls.getValueList(ruleOne,record,interfaces) + cls.getValueList(ruleTwo,record,interfaces)
        else:
            fields = ruletext1 + ruletext2

        # Add file column if present
        fileColId = rule.file_column_id
        if fileColId is not None:
            fileColumn = interfaces.validationDb.getColumnById(fileColId)
            fields.append(fileColumn.name)

        return fields

    @classmethod
    def getMultiValues(cls,rule,record,interfaces):
        """ Create string out of values for all fields involved in this rule

        Args:
            rule: Rule to return fields for
            record: Record to pull values from
            interfaces: InterfaceHolder for DBs
        Returns:
            One string including all values involved in this rule check
        """
        fields = cls.getValueList(rule,record,interfaces)

        output = ""
        outputDict = {}
        for field in fields:
            try:
                value = record[str(field)]
            except KeyError as e:
                raise KeyError("Field " + str(field) + " not found while checking rule type " + str(ruleType))
            if(value == None):
                # For concatenating fields, represent None with an empty string
                value = ""
            if field not in outputDict:
                outputDict[field] = True
                output = "".join([output,field,": ",value,", "])

        return output[:-2]

    @staticmethod
    def validateSum(value, fields_to_sum, record):
        """ Check that the value of one field is the sum of others

        :param value: The field which holds the sum we will validate against
        :param fields_to_sum: A comma separated list of fields which we should sum. These should be valid Decimals
        :param record: Record containing the data for the current record
        :return: True if the sum of fields is equal to the designated sum field
        """

        decimalValues = []

        # Validate that our sum is a decimal
        if Validator.checkType(str(value), 'DECIMAL'):
            decimalSum = Validator.getType(value, 'DECIMAL')
        else:
            return False

        # Validate each field we are summing is a decimal and store their values in an array
        for field in Validator.cleanSplit(fields_to_sum, True):
            entry = record[FieldCleaner.cleanName(field)]
            if entry is None or entry == "":
                decimalValues.append(0)
            elif Validator.checkType(entry, 'DECIMAL'):
                decimalValues.append(Validator.getType(entry, 'DECIMAL'))
            else:
                return False

        return decimalSum == sum(decimalValues)

    @staticmethod
    def validateTAS(fieldsToCheck, tasFields, record, interfaces, fileType):
        """ Check for presence of TAS for specified record in TASLookup table

        Args:
            fieldsToCheck: Set of fields involved in TAS check
            tasFields: Corresponding field names in TASLookup table
            record: Record to check TAS for
            interfaces: InterfaceHolder object to the databases
            fileType: File type being checked

        Returns:
            True if TAS is in CARS, False otherwise
        """
        query = interfaces.validationDb.session.query(TASLookup)

        for i in range(0,len(fieldsToCheck)):
            data = record[str(fieldsToCheck[i])]
            if(data == None):
                # Set data to empty string so it can be padded with leading zeros
                data = ""
            field = fieldsToCheck[i].lower()
            # Pad field with leading zeros
            length = interfaces.validationDb.getColumnLength(field, fileType)
            data = data.strip().zfill(length)
            query = query.filter(TASLookup.__dict__[tasFields[i]] == str(data))

        queryResult = query.all()
        if(len(queryResult) == 0):
            # TAS not found, record invalid
            return False
        elif(len(queryResult) == 1):
            # Found a TAS match
            return True
        else:
            # Multiple instances of same TAS, something is going wrong
            raise ResponseException("TAS check is malfunctioning",StatusCode.INTERNAL_ERROR)

    @classmethod
    def validateFileBySql(cls, submissionId, fileType, interfaces):
        """ Check all SQL rules

        Args:
            submissionId: submission to be checked
            fileType: file type being checked
            interfaces: database interface objects

        Returns:
            List of errors found, each element has:
             field names
             error message
             values in fields involved
             row number
        """
        # Pull all SQL rules for this file type
        fileId = interfaces.validationDb.getFileId(fileType)
        rules = interfaces.validationDb.session.query(RuleSql).filter(RuleSql.file_id == fileId).filter(
            RuleSql.rule_cross_file_flag == False).all()
        errors = []
        # For each rule, execute sql for rule
        for rule in rules:
            failures = interfaces.stagingDb.connection.execute(rule.rule_sql.format(submissionId))
            if failures.rowcount:
                # Create column list (exclude row_number)
                cols = failures.keys()
                cols.remove("row_number")
                # Build error list
                for failure in failures:
                    errorMsg = rule.rule_error_message
                    row = failure ["row_number"]
                    # Create strings for fields and values
                    valueList = ["{}: {}".format(str(field),str(failure[field])) for field in cols]
                    valueString = ", ".join(valueList)
                    fieldList = [str(field) for field in cols]
                    fieldString = ", ".join(fieldList)
                    errors.append([fieldString,errorMsg,valueString,row, rule.rule_label])

            # Pull where clause out of rule
            wherePosition = rule.rule_sql.lower().find("where")
            whereClause = rule.rule_sql[wherePosition:].format(submissionId)
            # Find table to apply this to
            model = interfaces.stagingDb.getModel(fileType)
            tableName = model.__tablename__
            tableAbbrev = cls.tableAbbreviations[tableName]
            # Update valid_record to false for all that fail this rule
            updateQuery = "UPDATE {} as {} SET valid_record = false {}".format(tableName,tableAbbrev,whereClause)
            interfaces.stagingDb.connection.execute(updateQuery)

        return errors<|MERGE_RESOLUTION|>--- conflicted
+++ resolved
@@ -185,11 +185,7 @@
         failedRules = []
         for fieldName in csvSchema :
             if(csvSchema[fieldName].required and  not fieldName in record ):
-<<<<<<< HEAD
-                return False, [[fieldName, ValidationError.requiredError, "", ""]]
-=======
-                return False, [[fieldName, ValidationError.requiredError, ""]], False
->>>>>>> a88d7ffc
+                return False, [[fieldName, ValidationError.requiredError, "", ""]], False
 
         for fieldName in record :
             if fieldName == "row_number":
