--- conflicted
+++ resolved
@@ -173,162 +173,4 @@
 from a REST request. Users are able to pass dictionary objects that will be
 automatically converted to JSON with the correct application headers added.
 
-<<<<<<< HEAD
-In addition, the static `error` method will auto create a JSON response with the current exception stack trace encoded. This is useful in the development environment, but should be disabled in production by setting the static class variable `printDebug` to `false`.
-
-# Database Setup Guide
-
-#### Requirements
-
-Before beginning this process, the [data-act-core](https://github.com/fedspendingtransparency/data-act-core) and [data-act-validator](https://github.com/fedspendingtransparency/data-act-validator) repositories should be installed.
-
-You will also need to have a PostgreSQL database to be used by the broker.  This can either be a local installation of PostgreSQL, or a remote PostgreSQL database you have access to.
-
-For a local installation, installers can be found at [EnterpriseDB](http://www.enterprisedb.com/products-services-training/pgdownload), we recommend PostgreSQL 9.4.x.  Please take note of your choices for port number and password, as you will need those in the next step.  For other installation options, more complete documentation is available on the PostgreSQL [wiki](https://wiki.postgresql.org/wiki/Detailed_installation_guides).
-
-Information about this database should be placed in a JSON file in your data-act-core installation located at `dataactcore/credentials/dbCred.json`, containing a JSON dictionary with keys `username`, `password`, `host`, and `port`. Below is an example of what should be in this file:
-
-```json
-{
-    "username":"postgres",
-    "password":"pass",
-    "host":"localhost",
-    "port":"5432"
-}
-```
-
-#### Setup Scripts
-
-After creating the Postgres database and credentials file, several setup scripts should be run to create the databases and tables that will be used by the broker. In your data-act-core installation, there will be a folder [dataactcore/scripts/](https://github.com/fedspendingtransparency/data-act-core/tree/configuration/dataactcore/scripts). From within this folder, run the following commands:
-
-```bash
-$ python setupJobTrackerDB.py
-$ python setupErrorDB.py
-```
-
-Finally, to prepare the validator to run checks against a specified set of fields and rules, your `data-act-validator` installation will have a [scripts/](https://github.com/fedspendingtransparency/data-act-validator/tree/configuration/dataactvalidator/scripts) folder containing scripts to create the rule sets for testing, as well as the following database setup scripts that must be run.
-
-```bash
-$ python setupStaging.py
-$ python setupValidationDB.py
-```
-
-For example: `loadApprop.py` may be run to create the included rule set for testing an appropriations file, or you may replace `appropriationsFields.csv` and `appropriationsRules.csv` with custom versions to run a different set of rules.
-
-For Treasury Account Symbol checks, you'll need to get the updated [`all_tas_betc.csv`](https://www.sam.fms.treas.gov/SAMPublicApp/all_tas_betc.csv) file and place that in the [scripts/](https://github.com/fedspendingtransparency/data-act-validator/tree/configuration/dataactvalidator/scripts) folder before running:
-
-```bash
-$ python loadTas.py
-$ python setupTASIndexs.py
-```
-
-Once these scripts have been run, the databases will contain everything they need to validate appropriations files.
-
-#### Data Broker Database Reference
-
-After setup, there will be five databases created:
-
-* `error_data` - Holds file level errors in the `file_status` table, along with information about number of row level errors of each type in the `error_data` table. A complete list of every separate occurrence can be found in the error report csv file.
-* `job_tracker` - Holds information on all validation and upload jobs, including status of jobs and relations between jobs. The `job_status` table is the main place to get this information and provides file name/type, status of the job, the job's associated submission, and the table in which the results are located. The `job_dependency` table details precedence constraints between jobs, giving the job IDs for both the prerequisite and the dependent job.
-* `staging` - Holds records that passed validation. Each file validated will have a table in this database, named based on the job ID. If the `file_status` table in the `error_data` database lists the file as completed, each record in the input file will be present in either this staging table or the error report.
-* `user_manager` - Holds a mapping between user names and user IDs to be used for providing submission history information to a user.
-* `validation` - Contains all the information a submitted file is validated against. The `file_columns` table details what columns are expected in each file type, and the rule table maps all defined single-field rules to one of the columns specified in `file_columns`. The `multi_field_rule` table stores rules that involve a set of fields, but are still checked against a single record at a time. Finally, the `tas_lookup` table holds the set of valid TAS combinations, taken from the TAS csv file discussed in the setup section.
-
-# AWS Setup
-
-The DATA Act Core repository uses AWS Simple Storage Service (S3) to store all files.
-
-The configuration AWS file for the DAT Act core is `dataactcore/aws/s3bucket.json`. It has the following format, which defines the S3 bucket and S3 upload role:
-
-```json
-{
-  "bucket": "s3-bucket-name",
-  "role": "iam-role"
-}
-```
-
-The `bucket` parameter is the S3 storage space that the Core will use for files. The `role` parameter is the IAM role that is used for uploading files.  The JSON file is created during the local install process.
-
-#### Creating S3 Only Role
-
-The DATA Act Core repository allows for the creation of Security Token Service (STS) tokens that only allow for uploading files. To do this, an IAM Role needs to be created on the targeted AWS account. This role should have the following permission JSON, where the `s3-bucket-name` is the name of the S3 bucket:
-
-```json
-{
-    "Version": "2016-01-29",
-    "Statement": [
-        {
-            "Sid": "Stmt123456",
-            "Effect": "Allow",
-            "Action": [
-                "s3:PutObjectAcl"
-            ],
-            "Resource": [
-                "arn:aws:s3:::s3-bucket-name",
-                "arn:aws:s3:::s3-bucket-name/*",
-            ]
-        }
-    ]
-}
-```
-
-In addition to the permission JSON, a Trust Relationship needs to be created for the target role, allowing the EC2 instance to assume the S3 uploading role during token creation.
-
-### Error Logging
-All exceptions thrown by the application are logged either to a local file or sent to a logstash server. Error logging settings are set using the `logging.json` which is created by the `configure.py` setup script. It has the following format.
-
-```json
-{
-  "host": "",
-  "local_log": "/server",
-  "local": true,
-  "port": 0
-}
-
-```
-If local is set to true then the `local_log` path needs to be set, otherwise the `host` and `port` fields need to be set to
-point at a logstash server.  
-
-#### Credentials
-For the cloud environment, it is a best practice to use AWS roles for any EC2 instance running the Core. AWS roles provide a safe, automated key management mechanism to access and utilize AWS resources. At a minimum, the EC2 role should be granted Full S3 access permissions. Other repositories that use the core may have additional permissions required.
-
-For local installations, credentials should be managed by the AWS CLI. This process is part of the install guide, which will walk users through the process.
-
-# Database Migrations
-
-### Requirements
-1. credentials/dbCred.json is present and configured
-2. Alembic is installed
-
-Run the following to install all required packages:
-```bash
-$ pip install -r /path/to/requirements.txt
-```
-
-Before doing your first migration, drop all tables and run
-```bash
-$ alembic upgrade head
-```
-This will create the alembic_version table needed for the migration process
-
-### Running Migrations
-After making updates to the models, run the following in ```dataactcore/``` to autogenerate the migration script:
-```bash
-$ alembic revision --autogenerate -m [file name]
-```
-[file name] should correspond to the changes made to the models, e.g., "create users table" or "add email column to users table". You will now see that a new file called ```[revision #]_[file name].py``` in ```dataactcore/migrations/versions/``` which contains the generated code for the database schema changes.
-
-Verify that the new revision file is making the intended alterations. Then run the following command in order to implement all new revisions:
-```bash
-$ alembic upgrade head
-```
-
-This will consequently update the table ```alembic_version``` with the latest revision number.
-
-In order to revert to a specific revision run the following, where [revision] corresponds to the revision to revert to:
-```bash
-$ alembic downgrade [revision]
-```
-=======
-In addition, the static `error` method will auto create a JSON response with the current exception stack trace encoded. This is useful in the development environment, but should be disabled in production by setting the static class variable `printDebug` to `false`.
->>>>>>> 7c4120da
+In addition, the static `error` method will auto create a JSON response with the current exception stack trace encoded. This is useful in the development environment, but should be disabled in production by setting the static class variable `printDebug` to `false`.