import re
import logging

from datetime import datetime
from sqlalchemy import func

from dataactcore.models.domainModels import (CFDAProgram, SubTierAgency, Zips, States, CountyCode, CityCode, ZipCity,
                                             CountryCode, DUNS)
from dataactcore.models.stagingModels import FPDSContractingOffice
from dataactcore.models.lookups import (ACTION_TYPE_DICT, ASSISTANCE_TYPE_DICT, CORRECTION_DELETE_IND_DICT,
                                        RECORD_TYPE_DICT, BUSINESS_TYPE_DICT, BUSINESS_FUNDS_IND_DICT)

logger = logging.getLogger(__name__)


# TODO: Make these lookups (potentially) instead of DB calls, ordered from smallest to largest: States (60 entries),
# CountryCode (264 entries), SubTierAgency (1,476 entries), CFDAProgram (2,971 entries), CountyCode (3,295 entries),
# FPDSContractingOffice (6,566 entries)

def get_zip_data(sess, zip_five, zip_four):
    """ Get zip data based on 5-digit or 9-digit zips and the counts of congressional districts associated with them """
    zip_info = None
    cd_count = 1

    # if we have a 4-digit zip to work with, try using both
    if zip_four:
        zip_info = sess.query(Zips).filter_by(zip5=zip_five, zip_last4=zip_four).first()
    # if we didn't manage to find anything using 9 digits or we don't have 9 digits, try to find one using just 5 digits
    if not zip_info:
        zip_info = sess.query(Zips).filter_by(zip5=zip_five).first()
        # if this is a 5-digit zip, there may be more than one congressional district associated with it
        cd_count = sess.query(Zips.congressional_district_no.label('cd_count')). \
            filter_by(zip5=zip_five).distinct().count()

    return zip_info, cd_count


def derive_cfda(obj, sess, job_id, detached_award_financial_assistance_id):
    """ Deriving cfda title from cfda number using cfda program table """
    cfda_title = sess.query(CFDAProgram).filter_by(program_number=obj['cfda_number']).one_or_none()
    if cfda_title:
        obj['cfda_title'] = cfda_title.program_title
    else:
        logger.error({
            'message': 'CFDA title not found for CFDA number {}'.format(obj['cfda_number']),
            'message_type': 'BrokerError',
            'job_id': job_id,
            'detached_award_financial_assistance_id': detached_award_financial_assistance_id
        })
        obj['cfda_title'] = None


def derive_awarding_agency_data(obj, sess):
    """ Deriving awarding sub tier agency name, awarding agency name, and awarding agency code """
    if obj['awarding_sub_tier_agency_c']:
        awarding_sub_tier = sess.query(SubTierAgency).\
            filter_by(sub_tier_agency_code=obj['awarding_sub_tier_agency_c']).one()
        use_frec = awarding_sub_tier.is_frec
        awarding_agency = awarding_sub_tier.frec if use_frec else awarding_sub_tier.cgac
        obj['awarding_agency_code'] = awarding_agency.frec_code if use_frec else awarding_agency.cgac_code
        obj['awarding_agency_name'] = awarding_agency.agency_name
        obj['awarding_sub_tier_agency_n'] = awarding_sub_tier.sub_tier_agency_name
    else:
        obj['awarding_agency_code'] = None
        obj['awarding_agency_name'] = None
        obj['awarding_sub_tier_agency_n'] = None


def derive_funding_agency_data(obj, sess):
    """ Deriving funding sub tier agency name, funding agency name, and funding agency code """
    if obj['funding_sub_tier_agency_co']:
        funding_sub_tier_agency = sess.query(SubTierAgency). \
            filter_by(sub_tier_agency_code=obj['funding_sub_tier_agency_co']).one()
        obj['funding_sub_tier_agency_na'] = funding_sub_tier_agency.sub_tier_agency_name
        use_frec = funding_sub_tier_agency.is_frec
        funding_agency = funding_sub_tier_agency.frec if use_frec else funding_sub_tier_agency.cgac
        obj['funding_agency_code'] = funding_agency.frec_code if use_frec else funding_agency.cgac_code
        obj['funding_agency_name'] = funding_agency.agency_name
        obj['funding_sub_tier_agency_na'] = funding_sub_tier_agency.sub_tier_agency_name
    else:
        obj['funding_sub_tier_agency_na'] = None
        obj['funding_agency_name'] = None
        obj['funding_agency_code'] = None


def derive_ppop_state(obj, sess):
    """ Deriving ppop code and ppop state name """
    # deriving ppop state name
    ppop_code = None
    ppop_state = None
    if obj['place_of_performance_code']:
        ppop_code = obj['place_of_performance_code'].upper()
        if ppop_code == '00*****':
            ppop_state = States(state_code=None, state_name='Multi-state')
        elif ppop_code == '00FORGN':
            ppop_state = States(state_code=None, state_name=None)
        else:
            ppop_state = sess.query(States).filter_by(state_code=ppop_code[:2]).one()
        obj['place_of_perfor_state_code'] = ppop_state.state_code
        obj['place_of_perform_state_nam'] = ppop_state.state_name
    else:
        obj['place_of_perfor_state_code'] = None
        obj['place_of_perform_state_nam'] = None

    return ppop_code, ppop_state


def derive_ppop_location_data(obj, sess, ppop_code, ppop_state):
    """ Deriving place of performance location values from zip4 """
    if obj['place_of_performance_zip4a'] and obj['place_of_performance_zip4a'] != 'city-wide':
        zip_five = obj['place_of_performance_zip4a'][:5]
        zip_four = None

        # if zip4 is 9 digits, set the zip_four value to the last 4 digits
        if len(obj['place_of_performance_zip4a']) > 5:
            zip_four = obj['place_of_performance_zip4a'][-4:]

        zip_info, cd_count = get_zip_data(sess, zip_five, zip_four)

        # deriving ppop congressional district
        if not obj['place_of_performance_congr']:
            if zip_info.congressional_district_no and cd_count == 1:
                obj['place_of_performance_congr'] = zip_info.congressional_district_no
            else:
                obj['place_of_performance_congr'] = '90'

        # deriving PrimaryPlaceOfPerformanceCountyName/Code
        obj['place_of_perform_county_co'] = zip_info.county_number
        county_info = sess.query(CountyCode). \
            filter_by(county_number=zip_info.county_number, state_code=zip_info.state_abbreviation).first()
        if county_info:
            obj['place_of_perform_county_na'] = county_info.county_name
        else:
            obj['place_of_perform_county_na'] = None

        # deriving PrimaryPlaceOfPerformanceCityName
        city_info = sess.query(ZipCity).filter_by(zip_code=zip_five).one()
        obj['place_of_performance_city'] = city_info.city_name
    # if there is no ppop zip4, we need to try to derive county/city info from the ppop code
    elif ppop_code:
        # if ppop_code is in county format,
        if re.match('^[A-Z]{2}\*\*\d{3}$', ppop_code):
            # getting county name
            county_code = ppop_code[-3:]
            county_info = sess.query(CountyCode). \
                filter_by(county_number=county_code, state_code=ppop_state.state_code).first()
            obj['place_of_perform_county_co'] = county_code
            obj['place_of_perform_county_na'] = county_info.county_name
            obj['place_of_performance_city'] = None
        # if ppop_code is in city format
        elif re.match('^[A-Z]{2}\d{5}$', ppop_code) and not re.match('^[A-Z]{2}0{5}$', ppop_code):
            # getting city and county name
            city_code = ppop_code[-5:]
            city_info = sess.query(CityCode).filter_by(city_code=city_code, state_code=ppop_state.state_code).first()
            obj['place_of_performance_city'] = city_info.feature_name
            obj['place_of_perform_county_co'] = city_info.county_number
            obj['place_of_perform_county_na'] = city_info.county_name
    # if there's no ppop code, just set them all to None
    else:
        obj['place_of_perform_county_co'] = None
        obj['place_of_perform_county_na'] = None
        obj['place_of_performance_city'] = None


def derive_le_location_data(obj, sess, ppop_code, ppop_state):
    """ Deriving place of performance location values """
    # Deriving from zip code (record type is 2 or 3 in this case)
    if obj['legal_entity_zip5']:
        # legal entity city data
        city_info = sess.query(ZipCity).filter_by(zip_code=obj['legal_entity_zip5']).one()
        obj['legal_entity_city_name'] = city_info.city_name

        zip_data, cd_count = get_zip_data(sess, obj['legal_entity_zip5'], obj['legal_entity_zip_last4'])

        # deriving legal entity congressional district
        if not obj['legal_entity_congressional']:
            if zip_data.congressional_district_no and cd_count == 1:
                obj['legal_entity_congressional'] = zip_data.congressional_district_no
            else:
                obj['legal_entity_congressional'] = '90'

        # legal entity city data
        county_info = sess.query(CountyCode). \
            filter_by(county_number=zip_data.county_number, state_code=zip_data.state_abbreviation).first()
        if county_info:
            obj['legal_entity_county_code'] = county_info.county_number
            obj['legal_entity_county_name'] = county_info.county_name
        else:
            obj['legal_entity_county_code'] = None
            obj['legal_entity_county_name'] = None

        # legal entity state data
        state_info = sess.query(States).filter_by(state_code=zip_data.state_abbreviation).one()
        obj['legal_entity_state_code'] = state_info.state_code
        obj['legal_entity_state_name'] = state_info.state_name

    # deriving legal entity stuff that's based on record type of 1
    # (ppop code must be in the format XX**###, XX*****, 00FORGN for these)
    if obj['record_type'] == 1:

        county_wide_pattern = re.compile("^[a-zA-Z]{2}\*{2}\d{3}$")
        state_wide_pattern = re.compile("^[a-zA-Z]{2}\*{5}$")

        obj['legal_entity_county_code'] = None
        obj['legal_entity_county_name'] = None
        obj['legal_entity_state_code'] = None
        obj['legal_entity_state_name'] = None
        obj['legal_entity_congressional'] = None

        if county_wide_pattern.match(ppop_code):
            # legal entity county data
            county_code = ppop_code[-3:]
            county_info = sess.query(CountyCode). \
                filter_by(county_number=county_code, state_code=ppop_state.state_code).first()
            obj['legal_entity_county_code'] = county_code
            obj['legal_entity_county_name'] = county_info.county_name

        if county_wide_pattern.match(ppop_code) or state_wide_pattern.match(ppop_code):
            # legal entity state data
            obj['legal_entity_state_code'] = ppop_state.state_code
            obj['legal_entity_state_name'] = ppop_state.state_name

        # legal entity cd data
        if not obj['legal_entity_congressional'] and county_wide_pattern.match(ppop_code):
            obj['legal_entity_congressional'] = obj['place_of_performance_congr']


def derive_awarding_office_name(obj, sess):
    """ Deriving awarding_office_name based off awarding_office_code """
    if obj['awarding_office_code']:
        award_office = sess.query(FPDSContractingOffice). \
            filter_by(contracting_office_code=obj['awarding_office_code']).one_or_none()
        if award_office:
            obj['awarding_office_name'] = award_office.contracting_office_name
        else:
            obj['awarding_office_name'] = None


def derive_funding_office_name(obj, sess):
    """ Deriving funding_office_name based off funding_office_code """
    if obj['funding_office_code']:
        funding_office = sess.query(FPDSContractingOffice). \
            filter_by(contracting_office_code=func.upper(obj['funding_office_code'])).one_or_none()
        if funding_office:
            obj['funding_office_name'] = funding_office.contracting_office_name
        else:
            obj['funding_office_name'] = None


def derive_le_city_code(obj, sess):
    """ Deriving legal entity city code """
    if obj['legal_entity_city_name'] and obj['legal_entity_state_code']:
        city_code = sess.query(CityCode).\
            filter(func.lower(CityCode.feature_name) == func.lower(obj['legal_entity_city_name'].strip()),
                   func.lower(CityCode.state_code) == func.lower(obj['legal_entity_state_code'].strip())).first()
        if city_code:
            obj['legal_entity_city_code'] = city_code.city_code
        else:
            obj['legal_entity_city_code'] = None


def derive_ppop_country_name(obj, sess):
    """ Deriving place of performance country name """
    if obj['place_of_perform_country_c']:
        country_data = sess.query(CountryCode). \
            filter_by(country_code=obj['place_of_perform_country_c'].upper()).one_or_none()
        if country_data:
            obj['place_of_perform_country_n'] = country_data.country_name
        else:
            obj['place_of_perform_country_n'] = None


def derive_le_country_name(obj, sess):
    """ Deriving legal entity country name """
    if obj['legal_entity_country_code']:
        country_data = sess.query(CountryCode). \
            filter_by(country_code=obj['legal_entity_country_code'].upper()).one_or_none()
        if country_data:
            obj['legal_entity_country_name'] = country_data.country_name
        else:
            obj['legal_entity_country_name'] = None


def split_ppop_zip(obj):
    """ Splitting ppop zip code into 5 and 4 digit codes for ease of website access """
    if obj['place_of_performance_zip4a'] and re.match('^\d{5}(-?\d{4})?$', obj['place_of_performance_zip4a']):
        if len(obj['place_of_performance_zip4a']) == 5:
            obj['place_of_performance_zip5'] = obj['place_of_performance_zip4a'][:5]
            obj['place_of_perform_zip_last4'] = None
        else:
            obj['place_of_performance_zip5'] = obj['place_of_performance_zip4a'][:5]
            obj['place_of_perform_zip_last4'] = obj['place_of_performance_zip4a'][-4:]


<<<<<<< HEAD
def derive_parent_duns(obj, sess):
    """ Deriving parent DUNS name and number from SAMS API"""
    if obj['awardee_or_recipient_uniqu']:
        duns_data = sess.query(DUNS).\
            filter_by(awardee_or_recipient_uniqu=obj['awardee_or_recipient_uniqu']).one_or_none()
        if duns_data:
            obj['ultimate_parent_legal_enti'] = duns_data.ultimate_parent_legal_enti
            obj['ultimate_parent_unique_ide'] = duns_data.ultimate_parent_unique_ide
        else:
            obj['ultimate_parent_legal_enti'] = None
            obj['ultimate_parent_unique_ide'] = None
=======
def derive_labels(obj):
    """ Deriving labels for codes entered by the user """

    # Derive description for ActionType
    if obj['action_type']:
        obj['action_type_description'] = ACTION_TYPE_DICT.get(obj['action_type'].upper())
    else:
        obj['action_type_description'] = None

    # Derive description for AssistanceType
    if obj['assistance_type']:
        obj['assistance_type_desc'] = ASSISTANCE_TYPE_DICT.get(obj['assistance_type'])
    else:
        obj['assistance_type_desc'] = None

    # Derive description for CorrectionDeleteIndicator
    if obj['correction_delete_indicatr']:
        obj['correction_delete_ind_desc'] = CORRECTION_DELETE_IND_DICT.get(obj['correction_delete_indicatr'].upper())
    else:
        obj['correction_delete_ind_desc'] = None

    # Derive description for RecordType
    if obj['record_type']:
        obj['record_type_description'] = RECORD_TYPE_DICT.get(obj['record_type'])
    else:
        obj['record_type_description'] = None

    # Derive description for BusinessTypes
    if obj['business_types']:
        types_list = []
        types_string = None
        # loop through all the entries in business_types
        for i in obj['business_types'].upper():
            type_desc = BUSINESS_TYPE_DICT.get(i)
            # If a valid business type was entered, append it to the list
            if type_desc:
                types_list.append(type_desc)
        # If there was at least one valid business type, turn it into a string, separated by semicolons
        if len(types_list) > 0:
            types_string = ";".join(types_list)
        obj['business_types_desc'] = types_string
    else:
        obj['business_types_desc'] = None

    # Derive description for BusinessFundsIndicator
    if obj['business_funds_indicator']:
        obj['business_funds_ind_desc'] = BUSINESS_FUNDS_IND_DICT.get(obj['business_funds_indicator'].upper())
    else:
        obj['business_funds_ind_desc'] = None
>>>>>>> 78e09b1d


def set_active(obj):
    """ Setting active  """
    if obj['correction_delete_indicatr'] and obj['correction_delete_indicatr'].upper() == 'D':
        obj['is_active'] = False
    else:
        obj['is_active'] = True


def fabs_derivations(obj, sess):
    # copy log data and remove keys in the row left for logging
    job_id = obj['job_id']
    detached_award_financial_assistance_id = obj['detached_award_financial_assistance_id']
    obj.pop('detached_award_financial_assistance_id', None)
    obj.pop('job_id', None)

    # initializing a few of the derivations so the keys exist
    obj['legal_entity_state_code'] = None
    obj['legal_entity_city_name'] = None
    obj['place_of_performance_zip5'] = None
    obj['place_of_perform_zip_last4'] = None
    obj['ultimate_parent_legal_enti'] = None
    obj['ultimate_parent_unique_ide'] = None

    # deriving total_funding_amount
    federal_action_obligation = obj['federal_action_obligation'] or 0
    non_federal_funding_amount = obj['non_federal_funding_amount'] or 0
    obj['total_funding_amount'] = federal_action_obligation + non_federal_funding_amount

    derive_cfda(obj, sess, job_id, detached_award_financial_assistance_id)

    derive_awarding_agency_data(obj, sess)

    derive_funding_agency_data(obj, sess)

    ppop_code, ppop_state = derive_ppop_state(obj, sess)

    derive_ppop_location_data(obj, sess, ppop_code, ppop_state)

    derive_le_location_data(obj, sess, ppop_code, ppop_state)

    derive_awarding_office_name(obj, sess)

    derive_funding_office_name(obj, sess)

    derive_le_city_code(obj, sess)

    derive_ppop_country_name(obj, sess)

    derive_le_country_name(obj, sess)

    split_ppop_zip(obj)

<<<<<<< HEAD
    derive_parent_duns(obj)
=======
    derive_labels(obj)
>>>>>>> 78e09b1d

    set_active(obj)

    obj['modified_at'] = datetime.utcnow()

    return obj<|MERGE_RESOLUTION|>--- conflicted
+++ resolved
@@ -292,7 +292,6 @@
             obj['place_of_perform_zip_last4'] = obj['place_of_performance_zip4a'][-4:]
 
 
-<<<<<<< HEAD
 def derive_parent_duns(obj, sess):
     """ Deriving parent DUNS name and number from SAMS API"""
     if obj['awardee_or_recipient_uniqu']:
@@ -304,7 +303,8 @@
         else:
             obj['ultimate_parent_legal_enti'] = None
             obj['ultimate_parent_unique_ide'] = None
-=======
+
+
 def derive_labels(obj):
     """ Deriving labels for codes entered by the user """
 
@@ -354,7 +354,6 @@
         obj['business_funds_ind_desc'] = BUSINESS_FUNDS_IND_DICT.get(obj['business_funds_indicator'].upper())
     else:
         obj['business_funds_ind_desc'] = None
->>>>>>> 78e09b1d
 
 
 def set_active(obj):
@@ -409,11 +408,9 @@
 
     split_ppop_zip(obj)
 
-<<<<<<< HEAD
     derive_parent_duns(obj)
-=======
+
     derive_labels(obj)
->>>>>>> 78e09b1d
 
     set_active(obj)
 
