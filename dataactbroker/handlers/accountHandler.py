--- conflicted
+++ resolved
@@ -20,10 +20,7 @@
 from dataactcore.models.userModel import User, PermissionType
 from dataactcore.models.domainModels import CGAC
 from dataactcore.utils.statusCode import StatusCode
-<<<<<<< HEAD
-=======
 from dataactcore.interfaces.function_bag import sumNumberOfErrorsForJobList, getUsersByType
->>>>>>> f2aa6dde
 from dataactcore.config import CONFIG_BROKER
 from dataactcore.models.lookups import USER_STATUS_DICT, PERMISSION_TYPE_DICT
 
@@ -630,59 +627,7 @@
             user_info.append(this_info)
         return JsonResponse.create(StatusCode.OK,{"users":user_info})
 
-<<<<<<< HEAD
     def setNewPassword(self, session):
-=======
-    def list_submissions_by_current_user_agency(self):
-        """ List all submission IDs associated with the current user's agency """
-        sess = GlobalDB.db().session
-        user = sess.query(User).filter(User.user_id == LoginSession.getName(flaskSession)).one()
-        submissions = self.interfaces.jobDb.getSubmissionsByUserAgency(user)
-        submission_details = []
-        for submission in submissions:
-            job_ids = self.interfaces.jobDb.getJobsBySubmission(submission.submission_id)
-            total_size = 0
-            for job_id in job_ids:
-                file_size = self.interfaces.jobDb.getFileSize(job_id)
-                total_size += file_size if file_size is not None else 0
-
-            status = self.interfaces.jobDb.getSubmissionStatus(submission.submission_id)
-            error_count = sumNumberOfErrorsForJobList(submission.submission_id)
-            if submission.user_id is None:
-                submission_user_name = "No user"
-            else:
-                submission_user_name = sess.query(User).filter(User.user_id == submission.user_id).one().name
-            submission_details.append({"submission_id": submission.submission_id, "last_modified": submission.updated_at.strftime('%m/%d/%Y'),
-                                      "size": total_size, "status": status, "errors": error_count, "reporting_start_date": str(submission.reporting_start_date),
-                                      "reporting_end_date": str(submission.reporting_end_date), "user": {"user_id": submission.user_id,
-                                                                                                    "name": submission_user_name}})
-        return JsonResponse.create(StatusCode.OK, {"submissions": submission_details})
-
-    def list_submissions_by_current_user(self):
-        """ List all submission IDs associated with the current user ID """
-        sess = GlobalDB.db().session
-        user_id = LoginSession.getName(flaskSession)
-        user = sess.query(User).filter(User.user_id == user_id).one()
-        submissions = self.interfaces.jobDb.getSubmissionsByUserId(user_id)
-        submission_details = []
-        for submission in submissions:
-            job_ids = self.interfaces.jobDb.getJobsBySubmission(submission.submission_id)
-            total_size = 0
-            for job_id in job_ids:
-                file_size = self.interfaces.jobDb.getFileSize(job_id)
-                total_size += file_size if file_size is not None else 0
-
-            status = self.interfaces.jobDb.getSubmissionStatus(submission.submission_id)
-            error_count = sumNumberOfErrorsForJobList(submission.submission_id)
-            submission_details.append(
-                {"submission_id": submission.submission_id, "last_modified": submission.updated_at.strftime('%m/%d/%Y'),
-                 "size": total_size, "status": status, "errors": error_count, "reporting_start_date": str(submission.reporting_start_date),
-                                      "reporting_end_date": str(submission.reporting_end_date), "user": {"user_id": str(user_id),
-                                                                                                    "name": user.name}})
-        return JsonResponse.create(StatusCode.OK, {"submissions": submission_details})
-
-    def set_new_password(self, session):
->>>>>>> f2aa6dde
         """ Set a new password for a user, request should have keys "user_email" and "password" """
         sess = GlobalDB.db().session
         request_dict = RequestDictionary(self.request)
