import boto3
import calendar
import logging
import os
import requests
import smart_open
import sqlalchemy as sa

from collections import namedtuple
from datetime import datetime
from dateutil.relativedelta import relativedelta
from flask import g, request
from shutil import copyfile
from sqlalchemy import func, and_, desc
from sqlalchemy.orm import aliased
from sqlalchemy.sql.expression import case
from werkzeug.utils import secure_filename

from dataactbroker.handlers.fabsDerivationsHandler import fabs_derivations
from dataactbroker.handlers.submission_handler import (create_submission, get_submission_status, get_submission_files,
                                                       reporting_date, job_to_dict)
from dataactbroker.permissions import current_user_can_on_submission

from dataactcore.aws.s3Handler import S3Handler
from dataactcore.config import CONFIG_BROKER, CONFIG_SERVICES

from dataactcore.interfaces.db import GlobalDB
from dataactcore.interfaces.function_bag import (
    create_jobs, get_error_metrics_by_job_id, get_fabs_meta, mark_job_status, run_job_checks,
    get_last_validated_date, get_lastest_certified_date)

from dataactcore.models.domainModels import CGAC, FREC, SubTierAgency, States, CountryCode, CFDAProgram, CountyCode
from dataactcore.models.jobModels import (Job, Submission, SubmissionNarrative, SubmissionSubTierAffiliation,
                                          RevalidationThreshold, CertifyHistory, CertifiedFilesHistory, FileRequest)
from dataactcore.models.lookups import (
    FILE_TYPE_DICT, FILE_TYPE_DICT_LETTER, FILE_TYPE_DICT_LETTER_ID, PUBLISH_STATUS_DICT, JOB_TYPE_DICT,
    FILE_TYPE_DICT_ID, JOB_STATUS_DICT, JOB_STATUS_DICT_ID, PUBLISH_STATUS_DICT_ID, FILE_TYPE_DICT_LETTER_NAME)
from dataactcore.models.stagingModels import (DetachedAwardFinancialAssistance, PublishedAwardFinancialAssistance,
                                              FPDSContractingOffice)
from dataactcore.models.userModel import User
from dataactcore.models.views import SubmissionUpdatedView

from dataactcore.utils import fileD2
from dataactcore.utils.jsonResponse import JsonResponse
from dataactcore.utils.report import report_file_name
from dataactcore.utils.requestDictionary import RequestDictionary
from dataactcore.utils.responseException import ResponseException
from dataactcore.utils.statusCode import StatusCode
from dataactcore.utils.stringCleaner import StringCleaner

from dataactvalidator.filestreaming.csv_selection import write_query_to_file
from dataactvalidator.validation_handlers.file_generation_handler import check_file_generation, start_generation_job

logger = logging.getLogger(__name__)


class FileHandler:
    """ Responsible for all tasks relating to file upload

        Attributes:
            request: A Flask object containing the route request
            is_local: A boolean flag indicating whether the application is being run locally or not
            serverPath: A string containing the path to the server files (only applicable when run locally)
            s3manager: An instance of S3Handler that can be used for all interactions with S3

        Class Attributes:
            UploadFile: A tuple used to store details about the file being uploaded

        Constants:
            CHUNK_SIZE: An integer indicating the size of each chunk to read/stream
            FILE_TYPES: An array of the types of files users can upload to DABS (as strings)
            EXTERNAL_FILE_TYPES: An array of the types of files received from other sources in DABS (as strings)
            VALIDATOR_RESPONSE_FILE: A string indicating a file name
    """

    # 1024 sounds like a good chunk size, we can change if needed
    CHUNK_SIZE = 1024
    FILE_TYPES = ["appropriations", "award_financial", "program_activity"]
    EXTERNAL_FILE_TYPES = ["award", "award_procurement", "executive_compensation", "sub_award"]
    VALIDATOR_RESPONSE_FILE = "validatorResponse"
    UPLOAD_FOLDER = '/data-act/backend/tmp'

    UploadFile = namedtuple('UploadFile', ['file_type', 'upload_name', 'file_name', 'file_letter'])

    def __init__(self, route_request, is_local=False, server_path=""):
        """ Create the File Handler

            Args:
                route_request: HTTP request object for this route
                is_local: True if this is a local installation that will not use AWS or Smartronix
                server_path: If is_local is True, this is used as the path to local files
        """
        self.request = route_request
        self.is_local = is_local
        self.serverPath = server_path
        self.s3manager = S3Handler()

    def validate_submit_files(self, create_credentials):
        """ Validate whether the submission can be submitted or not (does the submission exist for this date range
            already)

            Args:
                create_credentials: If True, will create temporary credentials for S3 uploads

            Returns:
                Results of submit function or a JsonResponse object containing a failure message
        """
        sess = GlobalDB.db().session
        submission_request = self.request

        start_date = submission_request.json.get('reporting_period_start_date')
        end_date = submission_request.json.get('reporting_period_end_date')
        is_quarter = submission_request.json.get('is_quarter_format', False)

        # If both start and end date are provided, make sure no other submission is already published for that period
        if not (start_date is None or end_date is None):
            formatted_start_date, formatted_end_date = FileHandler.check_submission_dates(start_date,
                                                                                          end_date, is_quarter)

            submissions = sess.query(Submission).filter(
                Submission.cgac_code == submission_request.json.get('cgac_code'),
                Submission.frec_code == submission_request.json.get('frec_code'),
                Submission.reporting_start_date == formatted_start_date,
                Submission.reporting_end_date == formatted_end_date,
                Submission.is_quarter_format == submission_request.json.get('is_quarter'),
                Submission.d2_submission.is_(False),
                Submission.publish_status_id != PUBLISH_STATUS_DICT['unpublished'])

            if 'existing_submission_id' in submission_request.json:
                submissions.filter(Submission.submission_id !=
                                   submission_request.json['existing_submission_id'])

            submissions = submissions.order_by(desc(Submission.created_at))

            if submissions.count() > 0:
                data = {
                    "message": "A submission with the same period already exists.",
                    "submissionId": submissions[0].submission_id
                }
                return JsonResponse.create(StatusCode.CLIENT_ERROR, data)

        return self.submit(sess, create_credentials)

    @staticmethod
    def validate_submit_file_params(request_params):
        """ Makes sure that the request params for DABS submissions are valid for a file upload call.

            Args:
                request_params: the object containing the request params for the API call

            Raises:
                ResponseException: if not all required params are present in a new submission or none of the params
                    are present in a re-upload for an existing submission
        """
        existing_submission_id = request_params.get('existing_submission_id')
        param_count = 0

        for file_type in FileHandler.FILE_TYPES:
            if request_params.get(file_type):
                param_count += 1

        if not existing_submission_id and param_count != len(FileHandler.FILE_TYPES):
            raise ResponseException("Must include all files for a new submission", StatusCode.CLIENT_ERROR)

        if existing_submission_id and param_count == 0:
            raise ResponseException("Must include at least one file for an existing submission",
                                    StatusCode.CLIENT_ERROR)

    def submit(self, sess, create_credentials):
        """ Builds S3 URLs for a set of files and adds all related jobs to job tracker database

            Flask request should include keys from FILE_TYPES class variable above

            Args:
                sess: current DB session
                create_credentials: If True, will create temporary credentials for S3 uploads

            Returns:
                JsonResponse object that contains the results of create_response_dict or the details of the failure
                Flask response returned will have key_url and key_id for each key in the request
                key_url is the S3 URL for uploading
                key_id is the job id to be passed to the finalize_submission route
        """
        try:
            response_dict = {}
            upload_files = []
            request_params = RequestDictionary.derive(self.request)

            self.validate_submit_file_params(request_params)

            # unfortunately, field names in the request don't match
            # field names in the db/response. create a mapping here.
            request_submission_mapping = {
                "cgac_code": "cgac_code",
                "frec_code": "frec_code",
                "reporting_period_start_date": "reporting_start_date",
                "reporting_period_end_date": "reporting_end_date",
                "is_quarter": "is_quarter_format"}

            submission_data = {}
            existing_submission_id = request_params.get('existing_submission_id')
            if existing_submission_id:
                existing_submission = True
                existing_submission_obj = sess.query(Submission).filter_by(submission_id=existing_submission_id).one()
                # If the existing submission is a FABS submission, stop everything
                if existing_submission_obj.d2_submission:
                    raise ResponseException("Existing submission must be a DABS submission", StatusCode.CLIENT_ERROR)
            else:
                existing_submission = None
                existing_submission_obj = None
            for request_field, submission_field in request_submission_mapping.items():
                if request_field in request_params:
                    request_value = request_params[request_field]
                    submission_data[submission_field] = request_value
                # all of those fields are required unless
                # existing_submission_id is present
                elif 'existing_submission_id' not in request_params:
                    raise ResponseException('{} is required'.format(request_field), StatusCode.CLIENT_ERROR, ValueError)
            # make sure submission dates are valid
            formatted_start_date, formatted_end_date = FileHandler.check_submission_dates(
                submission_data.get('reporting_start_date'),
                submission_data.get('reporting_end_date'),
                submission_data.get('is_quarter_format'),
                existing_submission_obj)
            submission_data['reporting_start_date'] = formatted_start_date
            submission_data['reporting_end_date'] = formatted_end_date

            submission = create_submission(g.user.user_id, submission_data, existing_submission_obj)
            sess.add(submission)
            sess.commit()

            # build fileNameMap to be used in creating jobs
            self.build_file_map(request_params, FileHandler.FILE_TYPES, response_dict, upload_files, submission)

            if not existing_submission:
                # don't add external files to existing submission
                for ext_file_type in FileHandler.EXTERNAL_FILE_TYPES:
                    filename = CONFIG_BROKER["".join([ext_file_type, "_file_name"])]

                    if not self.is_local:
                        upload_name = "{}/{}".format(
                            submission.submission_id,
                            S3Handler.get_timestamped_filename(filename)
                        )
                    else:
                        upload_name = filename
                    response_dict[ext_file_type + "_key"] = upload_name
                    upload_files.append(FileHandler.UploadFile(
                        file_type=ext_file_type,
                        upload_name=upload_name,
                        file_name=filename,
                        file_letter=FILE_TYPE_DICT_LETTER[FILE_TYPE_DICT[ext_file_type]]
                    ))

            self.create_response_dict_for_submission(upload_files, submission, existing_submission, response_dict,
                                                     create_credentials)
            return JsonResponse.create(StatusCode.OK, response_dict)
        except (ValueError, TypeError, NotImplementedError) as e:
            return JsonResponse.error(e, StatusCode.CLIENT_ERROR)
        except ResponseException as e:
            # call error route directly, status code depends on exception
            return JsonResponse.error(e, e.status)
        except Exception as e:
            # unexpected exception, this is a 500 server error
            return JsonResponse.error(e, StatusCode.INTERNAL_ERROR)

    @staticmethod
    def check_submission_dates(start_date, end_date, is_quarter, existing_submission=None):
        """ Check validity of incoming submission start and end dates.

            Args:
                start_date: the start date of the submission in string format
                end_date: the end date of the submission in string format
                is_quarter: a boolean indicating whether the submission is a quarterly or monthly submission (True
                    if quarter)
                existing_submission: the existing submission to compare against

            Returns:
                The start and end dates in datetime format of the submission

            Raises:
                ResponseException: Required values were not provided, date was improperly formatted, start date is
                    after end date, quarterly submission does not span the required amount of time, or end month
                    is not a valid final month of a quarter
        """
        # if any of the date fields are none, there should be an existing submission otherwise, we shouldn't be here
        if None in (start_date, end_date, is_quarter) and existing_submission is None:
            raise ResponseException("An existing submission is required when start/end date "
                                    "or is_quarter aren't supplied", StatusCode.INTERNAL_ERROR)

        # Convert submission start/end dates from the request into Python date objects. If a date is missing, grab it
        # from the existing submission. Note: a previous check ensures that there's an existing submission when the
        # start/end dates are empty
        date_format = '%m/%Y'
        try:
            if start_date is not None:
                start_date = datetime.strptime(start_date, date_format).date()
            else:
                start_date = existing_submission.reporting_start_date
            if end_date is not None:
                end_date = datetime.strptime(end_date, date_format).date()
            else:
                end_date = existing_submission.reporting_end_date
        except ValueError:
            raise ResponseException("Date must be provided as MM/YYYY", StatusCode.CLIENT_ERROR, ValueError)

        # The front-end is doing date checks, but we'll also do a few server side to ensure everything is correct when
        # clients call the API directly
        if start_date > end_date:
            raise ResponseException(
                "Submission start date {} is after the end date {}".format(start_date, end_date),
                StatusCode.CLIENT_ERROR)

        # Currently, broker allows quarterly submissions for a single quarter only. the front-end handles this
        # requirement, but since we have some downstream logic that depends on a quarterly submission representing one
        # quarter, we'll check server side as well
        is_quarter = is_quarter if is_quarter is not None else existing_submission.is_quarter_format
        if is_quarter is None:
            is_quarter = existing_submission.is_quarter_format
        if is_quarter:
            if relativedelta(end_date + relativedelta(months=1), start_date).months != 3:
                raise ResponseException("Quarterly submission must span 3 months", StatusCode.CLIENT_ERROR)
            if end_date.month % 3 != 0:
                raise ResponseException(
                    "Invalid end month for a quarterly submission: {}".format(end_date.month), StatusCode.CLIENT_ERROR)

        # Change end_date date to the final date
        end_date = datetime.strptime(
                        str(end_date.year) + '/' +
                        str(end_date.month) + '/' +
                        str(calendar.monthrange(end_date.year, end_date.month)[1]),
                        '%Y/%m/%d'
                    ).date()

        return start_date, end_date

    @staticmethod
    def finalize(job_id):
        """ Set upload job in job tracker database to finished, allowing dependent jobs to be started

            Flask request should include key "upload_id", which holds the job_id for the file_upload job

            Args:
                job_id: the ID of the job

            Returns:
                A flask response object, if successful just contains key "success" with value True, otherwise value is
                False. If there was an error, returns a JsonResponse object containing the details of the error
        """
        sess = GlobalDB.db().session
        response_dict = {}
        try:
            # Compare user ID with user who submitted job, if no match return 400
            job = sess.query(Job).filter_by(job_id=job_id).one()
            submission = sess.query(Submission).filter_by(submission_id=job.submission_id).one()
            if (submission.d2_submission and not current_user_can_on_submission('editfabs', submission)) or \
                    (not submission.d2_submission and not current_user_can_on_submission('writer', submission)):
                # This user cannot finalize this job
                raise ResponseException("Cannot finalize a job for a different agency", StatusCode.CLIENT_ERROR)
            # Change job status to finished
            if job.job_type_id == JOB_TYPE_DICT["file_upload"]:
                mark_job_status(job_id, 'finished')
                response_dict["success"] = True
                return JsonResponse.create(StatusCode.OK, response_dict)
            else:
                raise ResponseException("Wrong job type for finalize route", StatusCode.CLIENT_ERROR)

        except (ValueError, TypeError) as e:
            return JsonResponse.error(e, StatusCode.CLIENT_ERROR)
        except ResponseException as e:
            return JsonResponse.error(e, e.status)
        except Exception as e:
            # Unexpected exception, this is a 500 server error
            return JsonResponse.error(e, StatusCode.INTERNAL_ERROR)

    def upload_file(self):
        """ Saves a file and returns the saved path. Should only be used for local installs.

            Returns:
                JsonResponse object containing the path to the uploaded file or an error message
        """
        try:
            if self.is_local:
                uploaded_file = request.files['file']
                if uploaded_file:
                    seconds = int((datetime.utcnow() - datetime(1970, 1, 1)).total_seconds())
                    filename = "".join([str(seconds), "_", secure_filename(uploaded_file.filename)])
                    path = os.path.join(self.serverPath, filename)
                    uploaded_file.save(path)
                    return_dict = {"path": path}
                    return JsonResponse.create(StatusCode.OK, return_dict)
                else:
                    raise ResponseException("Failure to read file", StatusCode.CLIENT_ERROR)
            else:
                raise ResponseException("Route Only Valid For Local Installs", StatusCode.CLIENT_ERROR)
        except (ValueError, TypeError) as e:
            return JsonResponse.error(e, StatusCode.CLIENT_ERROR)
        except ResponseException as e:
            return JsonResponse.error(e, e.status)
        except Exception as e:
            # Unexpected exception, this is a 500 server error
            return JsonResponse.error(e, StatusCode.INTERNAL_ERROR)

    def download_file(self, local_file_path, file_url, upload_name, response):
        """ Download a file locally from the specified URL.

            Args:
                local_file_path: path to where the local file will be uploaded
                file_url: the path to the file including the file name
                upload_name: name to upload the file as
                response: the response streamed to the application

            Returns:
                Boolean indicating if the file could be successfully downloaded

            Raises:
                ResponseException: Error if the file_url doesn't point to a valid file or the local_file_path is not
                    a valid directory
        """
        if not self.is_local:
            conn = self.s3manager.create_file_path(upload_name)
            with smart_open.smart_open(conn, 'w') as writer:
                # get request if it doesn't already exist
                if not response:
                    response = requests.get(file_url, stream=True)
                    # we only need to run this check if we haven't already
                    if response.status_code != 200:
                        # Could not download the file, return False
                        return False
                # write (stream) to file
                response.encoding = "utf-8"
                for chunk in response.iter_content(chunk_size=FileHandler.CHUNK_SIZE):
                    if chunk:
                        writer.write(chunk)
                return True
        # Not a valid file
        elif not os.path.isfile(file_url):
            raise ResponseException('{} does not exist'.format(file_url), StatusCode.INTERNAL_ERROR)
        # Not a valid file path
        elif not os.path.isdir(os.path.dirname(local_file_path)):
            dirname = os.path.dirname(local_file_path)
            raise ResponseException('{} folder does not exist'.format(dirname), StatusCode.INTERNAL_ERROR)
        else:
            copyfile(file_url, local_file_path)
            return True

    def generate_file(self, submission, file_type, start, end):
        """ Start a file generation job for the specified file type within a submission

            Args:
                submission: submission for which we're generating the file
                file_type: type of file to generate the job for
                start: the start date for the file to generate
                end: the end date for the file to generate

            Returns:
                Results of check_generation or JsonResponse object containing an error if the prerequisite job isn't
                complete.
        """
        # if submission is a FABS submission, throw an error
        if submission.d2_submission:
            raise ResponseException("Cannot generate files for FABS submissions", StatusCode.CLIENT_ERROR)

        submission_id = submission.submission_id
        sess = GlobalDB.db().session
        job = sess.query(Job).filter(Job.submission_id == submission_id,
                                     Job.file_type_id == FILE_TYPE_DICT_LETTER_ID[file_type],
                                     Job.job_type_id == JOB_TYPE_DICT['file_upload']).one()

        log_data = {
            'message': 'Starting {} file generation within submission {}'.format(file_type, submission_id),
            'message_type': 'BrokerInfo',
            'submission_id': submission_id,
            'job_id': job.job_id,
            'file_type': file_type
        }
        logger.info(log_data)

        try:
            # Check prerequisites on upload job
            if not run_job_checks(job.job_id):
                raise ResponseException("Must wait for completion of prerequisite validation job",
                                        StatusCode.CLIENT_ERROR)
        except ResponseException as exc:
            return JsonResponse.error(exc, exc.status)

        success, error_response = start_generation_job(job, start, end)

        log_data['message'] = 'Finished start_generation_job method for submission {}'.format(submission_id)
        logger.debug(log_data)

        if not success:
            # If not successful, set job status as "failed"
            mark_job_status(job.job_id, "failed")
            return error_response

        submission = sess.query(Submission).filter_by(submission_id=submission_id).one()
        if file_type in ['D1', 'D2']:
            # Change the publish status back to updated if certified
            if submission.publish_status_id == PUBLISH_STATUS_DICT['published']:
                submission.publishable = False
                submission.publish_status_id = PUBLISH_STATUS_DICT['updated']
                submission.updated_at = datetime.utcnow()
                sess.commit()

            # Set cross-file validation status to waiting if it's not already
            cross_file_job = sess.query(Job).filter(Job.submission_id == submission_id,
                                                    Job.job_type_id == JOB_TYPE_DICT['validation'],
                                                    Job.job_status_id != JOB_STATUS_DICT['waiting']).one_or_none()

            # No need to update it for each type of D file generation job, just do it once
            if cross_file_job:
                cross_file_job.job_status_id = JOB_STATUS_DICT['waiting']
                sess.commit()

        # Return same response as check generation route
        return self.check_generation(submission, file_type)

    def generate_detached_file(self, file_type, cgac_code, frec_code, start, end):
        """ Start a file generation job for the specified file type not connected to a submission

            Args:
                file_type: type of file to be generated
                cgac_code: the code of a CGAC agency if generating for a CGAC agency
                frec_code: the code of a FREC agency if generating for a FREC agency
                start: start date in a string, formatted MM/DD/YYYY
                end: end date in a string, formatted MM/DD/YYYY

            Returns:
                JSONResponse object with keys job_id, status, file_type, url, message, start, and end.

            Raises:
                ResponseException: if the start and end Strings cannot be parsed into dates
        """
        # Make sure it's a valid request
        if not cgac_code and not frec_code:
            return JsonResponse.error(ValueError("Detached file generation requires CGAC or FR Entity Code"),
                                      StatusCode.CLIENT_ERROR)

        # Check if date format is MM/DD/YYYY
        if not (StringCleaner.is_date(start) and StringCleaner.is_date(end)):
            raise ResponseException('Start or end date cannot be parsed into a date', StatusCode.CLIENT_ERROR)

        # Add job info
        file_type_name = FILE_TYPE_DICT_ID[FILE_TYPE_DICT_LETTER_ID[file_type]]
        new_job = self.add_generation_job_info(file_type_name=file_type_name, start_date=start, end_date=end)

        agency_code = frec_code if frec_code else cgac_code
        logger.info({
            'message': 'Starting detached {} file generation'.format(file_type),
            'message_type': 'BrokerInfo',
            'job_id': new_job.job_id,
            'file_type': file_type,
            'agency_code': agency_code,
            'start_date': start,
            'end_date': end
        })

        start_generation_job(new_job, start, end, agency_code)

        # Return same response as check generation route
        return self.check_detached_generation(new_job.job_id)

<<<<<<< HEAD
    def upload_fabs_file(self, create_credentials, file=None):
=======
    def upload_fabs_file(self, create_credentials, fabs):
>>>>>>> d589637c
        """ Builds S3 URLs for a set of FABS files and adds all related jobs to job tracker database

            Flask request should include keys from FILE_TYPES class variable above

            Args:
                create_credentials: If True, will create temporary credentials for S3 uploads
                fabs: the name of the FABS file being uploaded

            Returns:
                JsonResponse with the response dictionary from create_response_dict_for_submission or the details
                of what error happened.
                Flask response returned will have key_url and key_id for each key in the request
                key_url is the S3 URL for uploading
                key_id is the job id to be passed to the finalize_submission route
        """
        sess = GlobalDB.db().session
        try:
            response_dict = {}
            upload_files = []
            request_params = RequestDictionary.derive(self.request)
            logger.info({
                'message': 'Starting FABS file upload',
                'message_type': 'BrokerInfo',
                'agency_code': request_params.get('agency_code'),
                'existing_submission_id': request_params.get('existing_submission_id'),
                'file_name': fabs
            })

            job_data = {}
            # Check for existing submission
            existing_submission_id = request_params.get('existing_submission_id')
            if existing_submission_id:
                existing_submission = True
                existing_submission_obj = sess.query(Submission).\
                    filter_by(submission_id=existing_submission_id).\
                    one()
                # If the existing submission is a DABS submission, stop everything
                if not existing_submission_obj.d2_submission:
                    raise ResponseException("Existing submission must be a FABS submission", StatusCode.CLIENT_ERROR)
                jobs = sess.query(Job).filter(Job.submission_id == existing_submission_id)
                # set all jobs to their initial status of "waiting"
                jobs[0].job_status_id = JOB_STATUS_DICT['waiting']
                sess.commit()
            else:
                existing_submission = None
                existing_submission_obj = None

            # Get cgac/frec codes for the given submission (or based on request params)
            if existing_submission_obj is not None:
                cgac_code = existing_submission_obj.cgac_code
                frec_code = existing_submission_obj.frec_code
            else:
                sub_tier_agency = sess.query(SubTierAgency).\
                    filter_by(sub_tier_agency_code=request_params['agency_code']).one()
                cgac_code = None if sub_tier_agency.is_frec else sub_tier_agency.cgac.cgac_code
                frec_code = sub_tier_agency.frec.frec_code if sub_tier_agency.is_frec else None

            # get the cgac code associated with this sub tier agency
            job_data["cgac_code"] = cgac_code
            job_data["frec_code"] = frec_code
            job_data["d2_submission"] = True
            job_data['reporting_start_date'] = None
            job_data['reporting_end_date'] = None

            submission = create_submission(g.user.user_id, job_data, existing_submission_obj)
            sess.add(submission)
            sess.commit()
            if existing_submission_obj is None:
                sub_tier_agency_id = sub_tier_agency.sub_tier_agency_id
                sub_tier_affiliation = SubmissionSubTierAffiliation(submission_id=submission.submission_id,
                                                                    sub_tier_agency_id=sub_tier_agency_id)
                sess.add(sub_tier_affiliation)
                sess.commit()

            # build fileNameMap to be used in creating jobs
<<<<<<< HEAD
            if file:
                request_params = {"fabs": file}
            self.build_file_map(request_params, ['fabs'], response_dict, upload_files, submission)
=======
            self.build_file_map({'fabs': fabs}, ['fabs'], response_dict, upload_files, submission)
>>>>>>> d589637c

            self.create_response_dict_for_submission(upload_files, submission, existing_submission,
                                                     response_dict, create_credentials)
            if file:
                if CONFIG_BROKER['use_aws']:
                    s3 = boto3.client('s3')
                    key = [x["upload_name"] for x in upload_files if x["file_type"] == "fabs"][0]
                    s3.upload_fileobj(file, response_dict["bucket_name"], key)
                else:
                    file.save(os.path.join(self.UPLOAD_FOLDER, file.filename))
                return self.finalize(response_dict["fabs_id"])
            return JsonResponse.create(StatusCode.OK, response_dict)
        except (ValueError, TypeError, NotImplementedError) as e:
            return JsonResponse.error(e, StatusCode.CLIENT_ERROR)
        except ResponseException as e:
            # call error route directly, status code depends on exception
            return JsonResponse.error(e, e.status)
        except Exception as e:
            # unexpected exception, this is a 500 server error
            return JsonResponse.error(e, StatusCode.INTERNAL_ERROR)
        except:
            return JsonResponse.error(Exception("Failed to catch exception"), StatusCode.INTERNAL_ERROR)

    @staticmethod
    def check_detached_generation(job_id):
        """ Return information about detached file generation jobs

            Args:
                job_id: ID of the detached generation job

            Returns:
                Response object with keys job_id, status, file_type, url, message, start, and end.
        """
        response_dict = check_file_generation(job_id)

        return JsonResponse.create(StatusCode.OK, response_dict)

    @staticmethod
    def check_generation(submission, file_type):
        """ Return information about file generation jobs connected to a submission

            Args:
                submission: submission to get information from
                file_type: type of file being generated to check on

            Returns:
                Response object with keys status, file_type, url, message.
                If file_type is D1 or D2, also includes start and end.
        """
        sess = GlobalDB.db().session
        upload_job = sess.query(Job).filter(Job.submission_id == submission.submission_id,
                                            Job.file_type_id == FILE_TYPE_DICT_LETTER_ID[file_type],
                                            Job.job_type_id == JOB_TYPE_DICT['file_upload']).one()

        response_dict = check_file_generation(upload_job.job_id)

        return JsonResponse.create(StatusCode.OK, response_dict)

    @staticmethod
    def publish_fabs_submission(submission):
        """ Submits the FABS upload file associated with the submission ID, including processing all the derivations
            and updating relevant tables (such as un-caching all D2 files associated with this agency)

            Args:
                submission: submission to publish the file for

            Returns:
                A JsonResponse object containing the submission ID or the details of the error

            Raises:
                ResponseException: if the submission being published isn't a FABS submission, the submission is
                    already in the process of being published, or the submission has already been published
        """
        # Check to make sure it's a valid d2 submission who hasn't already started a publish process
        if not submission.d2_submission:
            raise ResponseException("Submission is not a FABS submission", StatusCode.CLIENT_ERROR)
        if submission.publish_status_id == PUBLISH_STATUS_DICT['publishing']:
            raise ResponseException("Submission is already publishing", StatusCode.CLIENT_ERROR)
        if submission.publish_status_id != PUBLISH_STATUS_DICT['unpublished']:
            raise ResponseException("Submission has already been published", StatusCode.CLIENT_ERROR)

        # if it's an unpublished FABS submission, we can start the process
        sess = GlobalDB.db().session
        submission_id = submission.submission_id
        log_data = {
            'message': 'Starting FABS submission publishing',
            'message_type': 'BrokerDebug',
            'submission_id': submission_id
        }
        logger.info(log_data)

        # set publish_status to "publishing"
        sess.query(Submission).filter_by(submission_id=submission_id).\
            update({"publish_status_id": PUBLISH_STATUS_DICT['publishing'], "updated_at": datetime.utcnow()},
                   synchronize_session=False)
        sess.commit()

        try:
            # check to make sure no new entries have been published that collide with the new rows
            # (correction_delete_indicatr is not C or D)
            # need to set the models to something because the names are too long and flake gets mad
            dafa = DetachedAwardFinancialAssistance
            pafa = PublishedAwardFinancialAssistance
            colliding_rows = sess.query(dafa.afa_generated_unique). \
                filter(dafa.is_valid.is_(True),
                       dafa.submission_id == submission_id,
                       func.coalesce(func.upper(dafa.correction_delete_indicatr), '').notin_(['C', 'D'])).\
                join(pafa, and_(dafa.afa_generated_unique == pafa.afa_generated_unique, pafa.is_active.is_(True))).\
                count()
            if colliding_rows > 0:
                raise ResponseException("1 or more rows in this submission were already published (in a separate "
                                        "submission). This occurred in the time since your validations were completed. "
                                        "To prevent duplicate records, this submission must be revalidated in order to "
                                        "publish.",
                                        StatusCode.CLIENT_ERROR)

            # get all valid lines for this submission
            query = sess.query(DetachedAwardFinancialAssistance).\
                filter_by(is_valid=True, submission_id=submission_id).all()

            # Create lookup dictionaries so we don't have to query the API every time. We do biggest to smallest
            # to save the most possible space, although none of these should take that much.
            state_dict = {}
            country_dict = {}
            sub_tier_dict = {}
            cfda_dict = {}
            county_dict = {}
            fpds_office_dict = {}

            # This table is big enough that we want to only grab 2 columns
            offices = sess.query(FPDSContractingOffice.contracting_office_code,
                                 FPDSContractingOffice.contracting_office_name).all()
            for office in offices:
                fpds_office_dict[office.contracting_office_code] = office.contracting_office_name
            del offices

            counties = sess.query(CountyCode).all()
            for county in counties:
                # We ony ever get county name by state + code so we can make the keys a combination
                county_dict[county.state_code.upper() + county.county_number] = county.county_name
            del counties

            # Only grabbing the 2 columns we need because, unlike the other lookups, this has a ton of columns and
            # they can be pretty big
            cfdas = sess.query(CFDAProgram.program_number, CFDAProgram.program_title).all()
            for cfda in cfdas:
                # This is so the key is always "##.###", which is what's required based on the SQL
                # Could also be "###.###" which this will still pad correctly
                cfda_dict["%06.3f" % cfda.program_number] = cfda.program_title
            del cfdas

            sub_tiers = sess.query(SubTierAgency).all()
            for sub_tier in sub_tiers:
                sub_tier_dict[sub_tier.sub_tier_agency_code] = {
                    "is_frec": sub_tier.is_frec,
                    "cgac_code": sub_tier.cgac.cgac_code,
                    "frec_code": sub_tier.frec.frec_code,
                    "sub_tier_agency_name": sub_tier.sub_tier_agency_name,
                    "agency_name": sub_tier.frec.agency_name if sub_tier.is_frec else sub_tier.cgac.agency_name
                }
            del sub_tiers

            countries = sess.query(CountryCode).all()
            for country in countries:
                country_dict[country.country_code.upper()] = country.country_name
            del countries

            states = sess.query(States).all()
            for state in states:
                state_dict[state.state_code.upper()] = state.state_name
            del states

            agency_codes_list = []
            row_count = 1
            log_data['message'] = 'Starting derivations for FABS submission'
            logger.info(log_data)
            for row in query:
                # remove all keys in the row that are not in the intermediate table
                temp_obj = row.__dict__

                temp_obj.pop('row_number', None)
                temp_obj.pop('is_valid', None)
                temp_obj.pop('created_at', None)
                temp_obj.pop('updated_at', None)
                temp_obj.pop('_sa_instance_state', None)

                temp_obj = fabs_derivations(temp_obj, sess, state_dict, country_dict, sub_tier_dict, cfda_dict,
                                            county_dict, fpds_office_dict)

                # if it's a correction or deletion row and an old row is active, update the old row to be inactive
                if row.correction_delete_indicatr is not None:
                    check_row = sess.query(PublishedAwardFinancialAssistance).\
                        filter_by(afa_generated_unique=row.afa_generated_unique, is_active=True).one_or_none()
                    if check_row:
                        # just creating this as a variable because flake thinks the row is too long
                        row_id = check_row.published_award_financial_assistance_id
                        sess.query(PublishedAwardFinancialAssistance).\
                            filter_by(published_award_financial_assistance_id=row_id).\
                            update({"is_active": False, "updated_at": row.modified_at}, synchronize_session=False)

                # for all rows, insert the new row (active/inactive should be handled by fabs_derivations)
                new_row = PublishedAwardFinancialAssistance(**temp_obj)
                sess.add(new_row)

                # update the list of affected agency_codes
                if temp_obj['awarding_agency_code'] not in agency_codes_list:
                    agency_codes_list.append(temp_obj['awarding_agency_code'])

                if row_count % 1000 == 0:
                    log_data['message'] = 'Completed derivations for {} rows'.format(row_count)
                    logger.info(log_data)
                row_count += 1

            # update all cached D2 FileRequest objects that could have been affected by the publish
            for agency_code in agency_codes_list:
                sess.query(FileRequest).\
                    filter(FileRequest.agency_code == agency_code,
                           FileRequest.is_cached_file.is_(True),
                           FileRequest.file_type == 'D2',
                           sa.or_(FileRequest.start_date <= submission.reporting_end_date,
                                  FileRequest.end_date >= submission.reporting_start_date)).\
                    update({"is_cached_file": False}, synchronize_session=False)
            sess.commit()
        except Exception as e:
            log_data['message'] = 'An error occurred while publishing a FABS submission'
            log_data['message_type'] = 'BrokerError'
            log_data['error_message'] = str(e)
            logger.error(log_data)

            # rollback the changes if there are any errors. We want to submit everything together
            sess.rollback()

            sess.query(Submission).filter_by(submission_id=submission_id). \
                update({"publish_status_id": PUBLISH_STATUS_DICT['unpublished'], "updated_at": datetime.utcnow()},
                       synchronize_session=False)
            sess.commit()

            # we want to return response exceptions in such a way that we can see the message, not catching it
            # separately because we still want to rollback the changes and set the status to unpublished
            if type(e) == ResponseException:
                return JsonResponse.error(e, e.status)

            return JsonResponse.error(e, StatusCode.INTERNAL_ERROR)
        log_data['message'] = 'Completed derivations for FABS submission'
        logger.info(log_data)

        sess.query(Submission).filter_by(submission_id=submission_id).\
            update({"publish_status_id": PUBLISH_STATUS_DICT['published'], "certifying_user_id": g.user.user_id,
                    "updated_at": datetime.utcnow()}, synchronize_session=False)

        # create the certify_history entry
        certify_history = CertifyHistory(created_at=datetime.utcnow(), user_id=g.user.user_id,
                                         submission_id=submission_id)
        sess.add(certify_history)
        sess.commit()

        # get the certify_history entry including the PK
        certify_history = sess.query(CertifyHistory).filter_by(submission_id=submission_id).\
            order_by(CertifyHistory.created_at.desc()).first()

        # generate the published rows file and move all files
        # (locally we don't move but we still need to populate the certified_files_history table)
        FileHandler.move_certified_files(FileHandler, submission, certify_history, g.is_local)

        response_dict = {"submission_id": submission_id}
        return JsonResponse.create(StatusCode.OK, response_dict)

    def get_protected_files(self):
        """ Gets a set of urls to protected files (on S3 with timeouts) on the help page

            Returns:
                A JsonResponse object with the urls in a list or an empty object if local
        """
        response = {}
        if self.is_local:
            response["urls"] = {}
            return JsonResponse.create(StatusCode.CLIENT_ERROR, response)

        response["urls"] = self.s3manager.get_file_urls(bucket_name=CONFIG_BROKER["static_files_bucket"],
                                                        path=CONFIG_BROKER["help_files_path"])
        return JsonResponse.create(StatusCode.OK, response)

    def add_generation_job_info(self, file_type_name, job=None, start_date=None, end_date=None):
        """ Add details to jobs for generating files

            Args:
                file_type_name: the name of the file type being generated
                job: the generation job, None if it is a detached generation
                dates: The start and end dates for the generation job, only used for detached files

            Returns:
                the file generation job
        """
        sess = GlobalDB.db().session

        # Create a new job for a detached generation
        if job is None:
            job = Job(job_type_id=JOB_TYPE_DICT['file_upload'], user_id=g.user.user_id,
                      file_type_id=FILE_TYPE_DICT[file_type_name], start_date=start_date, end_date=end_date)
            sess.add(job)

        # Update the job details
        job.message = None
        job.job_status_id = JOB_STATUS_DICT["ready"]
        sess.commit()
        sess.refresh(job)

        return job

<<<<<<< HEAD
    def build_file_map(self, file_dict, file_type_list, response_dict, upload_files, submission,
                       existing_submission=False):
=======
    def build_file_map(self, request_params, file_type_list, response_dict, upload_files, submission):
>>>>>>> d589637c
        """ Build fileNameMap to be used in creating jobs

            Args:
                request_params: parameters provided by the API request
                file_type_list: a list of all file types needed by a certain submission type
                response_dict: the response dictionary from the calling function so it can be updated with relevant
                    information in this function
                upload_files: files that need to be uploaded
                submission: submission this file map is for

            Raises:
                ResponseException: If a new submission is being made but not all the file types in the file_type_list
                    are included in the request_params
        """
        for file_type in file_type_list:
<<<<<<< HEAD
            # if file_type not included in request, and this is an update to an existing submission, skip it
            if not file_dict.get(file_type):
                if existing_submission:
                    continue
                # this is a new submission, all files are required
                raise ResponseException("Must include all required files for new submission", StatusCode.CLIENT_ERROR)
=======
            # if file_type not included in request, skip it, checks for validity are done before calling this
            if not request_params.get(file_type):
                continue
>>>>>>> d589637c

            file = file_dict.get(file_type)
            if not isinstance(file, str):
                file_name = file.filename
            else:
                file_name = file
            if file_name:
                if not self.is_local:
                    upload_name = "{}/{}".format(
                        submission.submission_id,
                        S3Handler.get_timestamped_filename(file_name)
                    )
                else:
                    upload_name = os.path.join(self.UPLOAD_FOLDER, file_name)

                response_dict[file_type + "_key"] = upload_name
                upload_files.append(FileHandler.UploadFile(
                    file_type=file_type,
                    upload_name=upload_name,
                    file_name=file_name,
                    file_letter=FILE_TYPE_DICT_LETTER[FILE_TYPE_DICT[file_type]]
                ))

    def create_response_dict_for_submission(self, upload_files, submission, existing_submission, response_dict,
                                            create_credentials):
        """ Creates a response dictionary for a submission to provide credentials and file locations to the user

            Args:
                upload_files: files to be uploaded
                submission: submission the dictionary is for
                existing_submission: boolean indicating if the submission is new or an existing one (true for existing)
                response_dict: the dictionary being modified to provide information to the user
                create_credentials: if True, will create temporary S3 credentials for the user
        """
        file_job_dict = create_jobs(upload_files, submission, existing_submission)
        for file_type in file_job_dict.keys():
            if "submission_id" not in file_type:
                response_dict[file_type + "_id"] = file_job_dict[file_type]

        # Create temporary credentials if specified, otherwise set everything to local
        if create_credentials and not self.is_local:
            self.s3manager = S3Handler(CONFIG_BROKER["aws_bucket"])
            response_dict["credentials"] = self.s3manager.get_temporary_credentials(g.user.user_id)
        else:
            response_dict["credentials"] = {"AccessKeyId": "local", "SecretAccessKey": "local",
                                            "SessionToken": "local", "Expiration": "local"}

        response_dict["submission_id"] = file_job_dict["submission_id"]
        if self.is_local:
            response_dict["bucket_name"] = CONFIG_BROKER["broker_files"]
        else:
            response_dict["bucket_name"] = CONFIG_BROKER["aws_bucket"]

    @staticmethod
    def restart_validation(submission, fabs):
        """ Restart validations for a submission

            Args:
                submission: the submission to restart the validations for
                fabs: a boolean to indicate whether the submission is a FABS or DABS submission (True for FABS)

            Returns:
                JsonResponse object with a "success" message
        """
        sess = GlobalDB.db().session
        # Determine which job types to start
        if not fabs:
            initial_file_types = [FILE_TYPE_DICT['appropriations'], FILE_TYPE_DICT['program_activity'],
                                  FILE_TYPE_DICT['award_financial']]
        else:
            initial_file_types = [FILE_TYPE_DICT['fabs']]

        jobs = sess.query(Job).filter(Job.submission_id == submission.submission_id).all()

        # set all jobs to their initial status of "waiting"
        for job in jobs:
            job.job_status_id = JOB_STATUS_DICT['waiting']

        # update upload jobs to "running" for files A, B, and C for DABS submissions or for the upload job in FABS
        upload_jobs = [job for job in jobs if job.job_type_id in [JOB_TYPE_DICT['file_upload']] and
                       job.file_type_id in initial_file_types]

        for job in upload_jobs:
            job.job_status_id = JOB_STATUS_DICT['running']
        sess.commit()

        # call finalize job for the upload jobs for files A, B, and C for DABS submissions and the only job for FABS,
        # which will kick off the rest of the process for DABS and indicate to the user that the validations are done
        # for FABS
        for job in upload_jobs:
            FileHandler.finalize(job.job_id)

        return JsonResponse.create(StatusCode.OK, {"message": "Success"})

    def move_certified_files(self, submission, certify_history, is_local):
        """ Copy all files within the ceritified submission to the correct certified files bucket/directory. FABS
            submissions also create a file containing all the published rows

            Args:
                submission: submission for which to move the files
                certify_history: a CertifyHistory object to use for timestamps and to update once the files are moved
                is_local: a boolean indicating whether the application is running locally or not
        """
        try:
            self.s3manager
        except AttributeError:
            self.s3manager = S3Handler()

        sess = GlobalDB.db().session
        submission_id = submission.submission_id
        log_data = {
            'message': 'Starting move_certified_files',
            'message_type': 'BrokerDebug',
            'submission_id': submission_id,
            'submission_type': 'FABS' if submission.d2_submission else 'DABS'
        }
        logger.debug(log_data)

        # get the list of upload jobs
        jobs = sess.query(Job).filter(Job.submission_id == submission_id,
                                      Job.job_type_id == JOB_TYPE_DICT['file_upload'],
                                      Job.filename.isnot(None)).all()
        original_bucket = CONFIG_BROKER['aws_bucket']
        new_bucket = CONFIG_BROKER['certified_bucket']
        agency_code = submission.cgac_code if submission.cgac_code else submission.frec_code

        # warning file doesn't apply to FABS submissions
        possible_warning_files = [FILE_TYPE_DICT["appropriations"], FILE_TYPE_DICT["program_activity"],
                                  FILE_TYPE_DICT["award_financial"]]

        # set the route within the bucket
        if submission.d2_submission:
            created_at_date = certify_history.created_at
            route_vars = ["FABS", agency_code, created_at_date.year, '{:02d}'.format(created_at_date.month)]
        else:
            route_vars = [agency_code, submission.reporting_fiscal_year, submission.reporting_fiscal_period // 3,
                          certify_history.certify_history_id]
        new_route = '/'.join([str(var) for var in route_vars]) + '/'

        for job in jobs:
            log_data['job_id'] = job.job_id

            # non-local instances create a new path, local instances just use the existing one
            if not is_local:
                old_path_sections = job.filename.split("/")
                new_path = new_route + old_path_sections[-1]
            else:
                new_path = job.filename

            # get the warning file name for this file
            warning_file = None
            if job.file_type_id in possible_warning_files:
                # warning file is in the new path for non-local instances and just in its normal place for local ones
                if not is_local:
                    # create names and move warning file
                    warning_file_name = report_file_name(submission_id, True, job.file_type.name)
                    warning_file = new_route + warning_file_name
                    self.s3manager.copy_file(original_bucket=original_bucket, new_bucket=new_bucket,
                                             original_path="errors/" + warning_file_name, new_path=warning_file)
                else:
                    warning_file = CONFIG_SERVICES['error_report_path'] + report_file_name(submission_id, True,
                                                                                           job.file_type.name)

            narrative = None
            if submission.d2_submission:
                # FABS published submission, create the FABS published rows file
                log_data['message'] = 'Generating published FABS file from publishable rows'
                logger.info(log_data)
                new_path = create_fabs_published_file(sess, submission_id, new_route)
            else:
                # DABS certified submission
                # get the narrative relating to the file
                narrative = sess.query(SubmissionNarrative).\
                    filter_by(submission_id=submission_id, file_type_id=job.file_type_id).one_or_none()
                if narrative:
                    narrative = narrative.narrative

                # only actually move the files if it's not a local submission
                if not is_local:
                    self.s3manager.copy_file(original_bucket=original_bucket, new_bucket=new_bucket,
                                             original_path=job.filename, new_path=new_path)

            # create the certified_files_history for this file
            file_history = CertifiedFilesHistory(certify_history_id=certify_history.certify_history_id,
                                                 submission_id=submission_id, file_type_id=job.file_type_id,
                                                 filename=new_path, narrative=narrative,
                                                 warning_filename=warning_file)
            sess.add(file_history)

        # FABS submissions don't have cross-file validations
        if not submission.d2_submission:
            cross_list = {"B": "A", "C": "B", "D1": "C", "D2": "C"}
            for key, value in cross_list.items():
                first_file = FILE_TYPE_DICT_LETTER_NAME[value]
                second_file = FILE_TYPE_DICT_LETTER_NAME[key]

                # create warning file path
                if not is_local:
                    warning_file_name = report_file_name(submission_id, True, first_file, second_file)
                    warning_file = new_route + warning_file_name

                    # move the file if we aren't local
                    self.s3manager.copy_file(original_bucket=original_bucket, new_bucket=new_bucket,
                                             original_path="errors/" + warning_file_name, new_path=warning_file)
                else:
                    warning_file = CONFIG_SERVICES['error_report_path'] + report_file_name(submission_id, True,
                                                                                           first_file, second_file)

                # add certified history
                file_history = CertifiedFilesHistory(certify_history_id=certify_history.certify_history_id,
                                                     submission_id=submission_id, filename=None, file_type_id=None,
                                                     narrative=None, warning_filename=warning_file)
                sess.add(file_history)
        sess.commit()

        log_data['message'] = 'Completed move_certified_files'
        logger.debug(log_data)


def narratives_for_submission(submission):
    """ Fetch narratives for this submission, indexed by file letter

        Args:
            submission: the submission to gather narratives for

        Returns:
            JsonResponse object with the contents of the narratives in a key/value pair of letter/narrative
    """
    sess = GlobalDB.db().session
    result = {letter: '' for letter in FILE_TYPE_DICT_LETTER.values()}
    narratives = sess.query(SubmissionNarrative).filter_by(submission_id=submission.submission_id)
    for narrative in narratives:
        letter = FILE_TYPE_DICT_LETTER[narrative.file_type_id]
        result[letter] = narrative.narrative
    return JsonResponse.create(StatusCode.OK, result)


def update_narratives(submission, narrative_request):
    """ Clear existing narratives and replace them with the provided set.

        Args:
            submission: submission to update the narratives for
            narrative_request: the contents of the request from the API
    """
    json = narrative_request or {}
    # clean input
    narratives_json = {key.upper(): value.strip() for key, value in json.items()
                       if isinstance(value, str) and value.strip()}

    sess = GlobalDB.db().session
    # Delete old narratives
    sess.query(SubmissionNarrative).filter_by(submission_id=submission.submission_id).\
        delete(synchronize_session='fetch')     # fetch just in case

    narratives = []
    for file_type_id, letter in FILE_TYPE_DICT_LETTER.items():
        if letter in narratives_json:
            narratives.append(SubmissionNarrative(
                submission_id=submission.submission_id,
                file_type_id=file_type_id,
                narrative=narratives_json[letter]
            ))
    sess.add_all(narratives)
    sess.commit()

    return JsonResponse.create(StatusCode.OK, {})


def create_fabs_published_file(sess, submission_id, new_route):
    """ Create a file containing all the published rows from this submission_id

        Args:
            sess: the current DB session
            submission_id: ID of the submission the file is being created for
            new_route: the path to the new file

        Returns:
            The full path to the newly created/uploaded file
    """
    # create timestamped name and paths
    timestamped_name = S3Handler.get_timestamped_filename('submission_{}_published_fabs.csv'.format(submission_id))
    local_filename = "".join([CONFIG_BROKER['broker_files'], timestamped_name])
    upload_name = "".join([new_route, timestamped_name])

    # write file and stream to S3
    write_query_to_file(local_filename, upload_name, [key for key in fileD2.mapping], "published FABS", g.is_local,
                        published_fabs_query, {"sess": sess, "submission_id": submission_id}, is_certified=True)
    return local_filename if g.is_local else upload_name


def published_fabs_query(data_utils, page_start, page_end):
    """ Get the data from the published FABS table to write to the file with

        Args:
            data_utils: A dictionary of utils that are needed for the query being made, in this case including the
                session object and the submission ID
            page_start: the start of the slice to limit the data
            page_end: the end of the slice to limit the data

        Returns:
            A list of published FABS rows.
    """
    return fileD2.query_published_fabs_data(data_utils["sess"], data_utils["submission_id"], page_start, page_end).all()


def submission_to_dict_for_status(submission):
    """ Convert a Submission model into a dictionary, ready to be serialized as JSON for the get_status function

        Args:
            submission: submission to be converted to a dictionary

        Returns:
            A dictionary of submission information.
    """
    sess = GlobalDB.db().session

    number_of_rows = sess.query(func.sum(Job.number_of_rows)).\
        filter_by(submission_id=submission.submission_id).\
        scalar() or 0

    # @todo replace with a relationship
    # Determine the agency name
    cgac = sess.query(CGAC).filter_by(cgac_code=submission.cgac_code).one_or_none()
    frec = sess.query(FREC).filter_by(frec_code=submission.frec_code).one_or_none()
    if cgac:
        agency_name = cgac.agency_name
    elif frec:
        agency_name = frec.agency_name
    else:
        agency_name = ''

    relevant_job_types = (JOB_TYPE_DICT['csv_record_validation'], JOB_TYPE_DICT['validation'])
    relevant_jobs = sess.query(Job).filter(Job.submission_id == submission.submission_id,
                                           Job.job_type_id.in_(relevant_job_types))

    revalidation_threshold = sess.query(RevalidationThreshold).one_or_none()
    last_validated = get_last_validated_date(submission.submission_id)

    fabs_meta = get_fabs_meta(submission.submission_id) if submission.d2_submission else None

    return {
        'cgac_code': submission.cgac_code,
        'frec_code': submission.frec_code,
        'agency_name': agency_name,
        'created_on': submission.created_at.strftime('%m/%d/%Y'),
        'number_of_errors': submission.number_of_errors,
        'number_of_rows': number_of_rows,
        'last_updated': submission.updated_at.strftime("%Y-%m-%dT%H:%M:%S"),
        'last_validated': last_validated,
        'revalidation_threshold':
            revalidation_threshold.revalidation_date.strftime('%m/%d/%Y') if revalidation_threshold else '',
        # Broker allows submission for a single quarter or a single month, so reporting_period start and end dates
        # reported by check_status are always equal
        'reporting_period_start_date': reporting_date(submission),
        'reporting_period_end_date': reporting_date(submission),
        'jobs': [job_to_dict(job) for job in relevant_jobs],
        'publish_status': submission.publish_status.name,
        'quarterly_submission': submission.is_quarter_format,
        'fabs_meta': fabs_meta
    }


def get_status(submission, file_type=''):
    """ Get status information of all jobs in the submission specified in request object

        Args:
            submission: submission to get information for
            file_type: the type of job to get the status for; Default ''

        Returns:
            A flask response object to be sent back to client, holds a JSON where each file type (or the requested type)
            is a key to an object that holds status, has_errors, has_warnings, and message. If the user requests an
            invalid file type or the type requested is not valid for the submission type, returns a JSON response with
            a client error.
    """
    sess = GlobalDB.db().session
    file_type = file_type.lower()

    # Make sure the file type provided is valid
    if file_type and file_type not in FILE_TYPE_DICT and file_type != 'cross':
        return JsonResponse.error(ValueError(file_type + ' is not a valid file type'), StatusCode.CLIENT_ERROR)

    # Make sure the file type provided is valid for the submission type
    is_fabs = submission.d2_submission
    if file_type and (is_fabs and file_type != 'fabs') or (not is_fabs and file_type == 'fabs'):
        return JsonResponse.error(ValueError(file_type + ' is not a valid file type for this submission'),
                                  StatusCode.CLIENT_ERROR)

    # Set up a dictionary to store the jobs we want to look at and limit it to only the file types we care about. Also
    # setting up the response dict here because we need the same keys.
    response_template = {'status': 'ready', 'has_errors': False, 'has_warnings': False, 'message': ''}
    job_dict = {}
    response_dict = {}

    if file_type:
        job_dict[file_type] = []
        response_dict[file_type] = response_template
    elif is_fabs:
        job_dict['fabs'] = []
        response_dict['fabs'] = response_template
    else:
        # dabs submissions have all types except fabs including cross (which is not listed so we have to specify)
        job_dict['cross'] = []
        response_dict['cross'] = response_template.copy()
        for ft in FILE_TYPE_DICT:
            if ft != 'fabs':
                job_dict[ft] = []
                response_dict[ft] = response_template.copy()

    # We don't need to filter on file type, that will be handled by the dictionaries
    all_jobs = sess.query(Job).filter_by(submission_id=submission.submission_id)

    for job in all_jobs:
        dict_key = 'cross'
        if job.file_type:
            dict_key = job.file_type_name

        # we only want to insert the relevant jobs, the rest get ignored
        if dict_key in job_dict:
            job_dict[dict_key].append({
                'job_id': job.job_id,
                'job_status': job.job_status_id,
                'job_type': job.job_type_id,
                'error_message': job.error_message,
                'errors': job.number_of_errors,
                'warnings': job.number_of_warnings
            })

    for job_file_type, job_data in job_dict.items():
        response_dict[job_file_type] = process_job_status(job_data, response_dict[job_file_type])

    return JsonResponse.create(StatusCode.OK, response_dict)


def process_job_status(jobs, response_content):
    """ Process the status of a job type provided and update the response content provided with the new information.

        Args:
            jobs: An array of jobs with one or two jobs referring to the same file type (upload, validation, or both)
                Must contain all the jobs associated with that file type
            response_content: the skeleton object holding the information that needs to be returned (status, has_errors,
                has_warnings, and message)

        Returns:
            The response_content object originally provided, updated based on what the actual status of the jobs is.
    """
    upload = None
    validation = None
    upload_status = ''
    validation_status = ''
    for job in jobs:
        if job['job_type'] == JOB_TYPE_DICT['file_upload']:
            upload = job
            upload_status = JOB_STATUS_DICT_ID[job['job_status']]
        else:
            validation = job
            validation_status = JOB_STATUS_DICT_ID[job['job_status']]

    # checking for failures
    if upload_status == 'invalid' or upload_status == 'failed' or validation_status == 'failed':
        response_content['status'] = 'failed'
        response_content['has_errors'] = True
        response_content['message'] = upload['error_message'] or validation['error_message'] or ''
        return response_content

    if validation_status == 'invalid':
        response_content['status'] = 'finished'
        response_content['has_errors'] = True
        response_content['message'] = upload['error_message'] or validation['error_message'] or ''
        return response_content

    # If upload job exists and hasn't started or if it doesn't exist and validation job hasn't started,
    # it should just be ready
    if upload_status == 'ready' or upload_status == 'waiting' or \
            (upload_status == '' and (validation_status == 'ready' or validation_status == 'waiting')):
        return response_content

    # If the upload job is running, status is uploading
    if upload_status == 'running':
        response_content['status'] = 'uploading'
        return response_content

    # If the validation job is running, status is running
    if validation_status == 'running':
        response_content['status'] = 'running'
        return response_content

    # If both jobs are finished, figure out if there are errors
    response_content['status'] = 'finished'
    response_content['has_errors'] = validation is not None and validation['errors'] > 0
    response_content['has_warnings'] = validation is not None and validation['warnings'] > 0
    return response_content


def get_error_metrics(submission):
    """ Returns an Http response object containing error information for every validation job in specified submission

        Args:
            submission: submission to get error data for

        Returns:
            A JsonResponse object containing the error metrics for the submission or the details of the error
    """
    sess = GlobalDB.db().session
    return_dict = {}
    try:
        jobs = sess.query(Job).filter_by(submission_id=submission.submission_id)
        for job in jobs:
            # Get error metrics for all single-file validations
            if job.job_type.name == 'csv_record_validation':
                file_type = job.file_type.name
                data_list = get_error_metrics_by_job_id(job.job_id)
                return_dict[file_type] = data_list
        return JsonResponse.create(StatusCode.OK, return_dict)
    except (ValueError, TypeError) as e:
        return JsonResponse.error(e, StatusCode.CLIENT_ERROR)
    except ResponseException as e:
        return JsonResponse.error(e, e.status)
    except Exception as e:
        # Unexpected exception, this is a 500 server error
        return JsonResponse.error(e, StatusCode.INTERNAL_ERROR)


def list_submissions(page, limit, certified, sort='modified', order='desc', d2_submission=False):
    """ List submission based on current page and amount to display. If provided, filter based on certification status

        Args:
            page: page number to use in getting the list
            limit: the number of entries per page
            certified: string indicating whether to display only certified, only uncertified, or both for submissions
            sort: the column to order on
            order: order ascending or descending
            d2_submission: boolean indicating whether it is a DABS or FABS submission (True if FABS)

        Returns:
            Limited list of submissions and the total number of submissions the user has access to
    """
    sess = GlobalDB.db().session
    submission_updated_view = SubmissionUpdatedView()
    offset = limit * (page - 1)
    certifying_user = aliased(User)

    # List of all the columns to gather
    submission_columns = [Submission.submission_id, Submission.cgac_code, Submission.frec_code, Submission.user_id,
                          Submission.publish_status_id, Submission.d2_submission, Submission.number_of_warnings,
                          Submission.number_of_errors, Submission.updated_at, Submission.reporting_start_date,
                          Submission.reporting_end_date, Submission.certifying_user_id]
    cgac_columns = [CGAC.cgac_code, CGAC.agency_name.label('cgac_agency_name')]
    frec_columns = [FREC.frec_code, FREC.agency_name.label('frec_agency_name')]
    user_columns = [User.user_id, User.name, certifying_user.user_id.label('certifying_user_id'),
                    certifying_user.name.label('certifying_user_name')]
    view_columns = [submission_updated_view.submission_id, submission_updated_view.updated_at.label('updated_at')]
    sub_query = sess.query(CertifyHistory.submission_id, func.max(CertifyHistory.created_at).label('certified_date')).\
        group_by(CertifyHistory.submission_id).\
        subquery()

    columns_to_query = (submission_columns + cgac_columns + frec_columns + user_columns + view_columns +
                        [sub_query.c.certified_date])

    # Base query that is shared among all submission lists
    query = sess.query(*columns_to_query).\
        outerjoin(User, Submission.user_id == User.user_id).\
        outerjoin(certifying_user, Submission.certifying_user_id == certifying_user.user_id).\
        outerjoin(CGAC, Submission.cgac_code == CGAC.cgac_code).\
        outerjoin(FREC, Submission.frec_code == FREC.frec_code).\
        outerjoin(submission_updated_view.table, submission_updated_view.submission_id == Submission.submission_id).\
        outerjoin(sub_query, Submission.submission_id == sub_query.c.submission_id).\
        filter(Submission.d2_submission.is_(d2_submission))

    # Limit the data coming back to only what the given user is allowed to see
    if not g.user.website_admin:
        cgac_codes = [aff.cgac.cgac_code for aff in g.user.affiliations if aff.cgac]
        frec_codes = [aff.frec.frec_code for aff in g.user.affiliations if aff.frec]
        query = query.filter(sa.or_(Submission.cgac_code.in_(cgac_codes),
                                    Submission.frec_code.in_(frec_codes),
                                    Submission.user_id == g.user.user_id))

    # Determine what types of submissions (published/unpublished/both) to display
    if certified != 'mixed':
        if certified == 'true':
            query = query.filter(Submission.publish_status_id != PUBLISH_STATUS_DICT['unpublished'])
        else:
            query = query.filter(Submission.publish_status_id == PUBLISH_STATUS_DICT['unpublished'])

    # Determine what to order by, default to "modified"
    options = {
        'modified': {'model': submission_updated_view, 'col': 'updated_at'},
        'reporting': {'model': Submission, 'col': 'reporting_start_date'},
        'agency': {'model': CGAC, 'col': 'agency_name'},
        'submitted_by': {'model': User, 'col': 'name'},
        'certified_date': {'model': sub_query.c, 'col': 'certified_date'}
    }

    if not options.get(sort):
        sort = 'modified'

    sort_order = getattr(options[sort]['model'], options[sort]['col'])

    # Determine how to sort agencies using FREC or CGAC name
    if sort == "agency":
        sort_order = case([
            (FREC.agency_name.isnot(None), FREC.agency_name),
            (CGAC.agency_name.isnot(None), CGAC.agency_name)
        ])

    # Set the sort order
    if order == 'desc':
        sort_order = sort_order.desc()

    query = query.order_by(sort_order)

    total_submissions = query.count()

    query = query.slice(offset, offset + limit)

    return JsonResponse.create(StatusCode.OK, {
        "submissions": [serialize_submission(submission) for submission in query],
        "total": total_submissions
    })


def list_certifications(submission):
    """ List all certifications for a single submission including the file history that goes with them.

        Args:
            submission: submission to get certifications for

        Returns:
            A JsonResponse containing a dictionary with the submission ID and a list of certifications or a JsonResponse
            error containing details of what went wrong.
    """
    if submission.d2_submission:
        return JsonResponse.error(ValueError("FABS submissions do not have a certification history"),
                                  StatusCode.CLIENT_ERROR)

    sess = GlobalDB.db().session

    certify_history = sess.query(CertifyHistory).filter_by(submission_id=submission.submission_id).\
        order_by(CertifyHistory.created_at.desc()).all()

    if len(certify_history) == 0:
        return JsonResponse.error(ValueError("This submission has no certification history"), StatusCode.CLIENT_ERROR)

    # get the details for each of the certifications
    certifications = []
    for history in certify_history:
        certifying_user = sess.query(User).filter_by(user_id=history.user_id).one()

        # get all certified_files_history for this certification
        file_history = sess.query(CertifiedFilesHistory).filter_by(certify_history_id=history.certify_history_id).all()
        certified_files = []
        for file in file_history:
            # if there's a filename, add it to the list
            if file.filename is not None:
                certified_files.append({
                    "certified_files_history_id": file.certified_files_history_id,
                    "filename": file.filename.split("/")[-1],
                    "is_warning": False,
                    "narrative": file.narrative
                })

            # if there's a warning file, add it to the list
            if file.warning_filename is not None:
                certified_files.append({
                    "certified_files_history_id": file.certified_files_history_id,
                    "filename": file.warning_filename.split("/")[-1],
                    "is_warning": True,
                    "narrative": None
                })

        # after adding all certified files to the history, add the entire history entry to the certifications list
        certifications.append({
            "certify_date": history.created_at.strftime("%Y-%m-%d %H:%M:%S"),
            "certifying_user": {"name": certifying_user.name, "user_id": history.user_id},
            "certified_files": certified_files
        })

    return JsonResponse.create(StatusCode.OK, {"submission_id": submission.submission_id,
                                               "certifications": certifications})


def file_history_url(submission, file_history_id, is_warning, is_local):
    """ Get the signed URL for the specified historical file

        Args:
            submission: submission to get the file history for
            file_history_id: the CertifiedFilesHistory ID to get the file from
            is_warning: a boolean indicating if the file being retrieved is a warning or error file (True for warning)
            is_local: a boolean indicating if the application is being run locally (True for local)

        Returns:
            A JsonResponse containing a dictionary with the url to the file or a JsonResponse error containing details
            of what went wrong.
    """
    sess = GlobalDB.db().session

    file_history = sess.query(CertifiedFilesHistory).filter_by(certified_files_history_id=file_history_id).one_or_none()

    if not file_history:
        return JsonResponse.error(ValueError("Invalid certified_files_history_id"), StatusCode.CLIENT_ERROR)

    if file_history.submission_id != submission.submission_id:
        return JsonResponse.error(ValueError("Requested certified_files_history_id does not "
                                             "match submission_id provided"), StatusCode.CLIENT_ERROR)

    if is_warning and not file_history.warning_filename:
        return JsonResponse.error(ValueError("History entry has no warning file"), StatusCode.CLIENT_ERROR)

    if not is_warning and not file_history.filename:
        return JsonResponse.error(ValueError("History entry has no related file"), StatusCode.CLIENT_ERROR)

    # locally, just return the filepath
    if is_local:
        if is_warning:
            url = file_history.warning_filename
        else:
            url = file_history.filename
    else:
        if is_warning:
            file_array = file_history.warning_filename.split("/")
        else:
            file_array = file_history.filename.split("/")

        # Remove the last part of the array before putting it back together so we can use our existing functions
        filename = file_array.pop()
        file_path = '/'.join(x for x in file_array)
        url = S3Handler().get_signed_url(file_path, filename, bucket_route=CONFIG_BROKER['certified_bucket'],
                                         method="GET")

    return JsonResponse.create(StatusCode.OK, {"url": url})


def serialize_submission(submission):
    """ Convert the provided submission into a dictionary in a schema the frontend expects.

        Args:
            submission: the submission to convert to a dictionary

        Returns:
            A dictionary containing important details of the submission.
    """

    sess = GlobalDB.db().session

    jobs = sess.query(Job).filter_by(submission_id=submission.submission_id)
    files = get_submission_files(jobs)
    status = get_submission_status(submission, jobs)
    certified_on = get_lastest_certified_date(submission)
    agency_name = submission.cgac_agency_name if submission.cgac_agency_name else submission.frec_agency_name
    return {
        "submission_id": submission.submission_id,
        "last_modified": str(submission.updated_at),
        "status": status,
        "agency": agency_name if agency_name else 'N/A',
        "files": files,
        # @todo why are these a different format?
        "reporting_start_date": str(submission.reporting_start_date) if submission.reporting_start_date else None,
        "reporting_end_date": str(submission.reporting_end_date) if submission.reporting_end_date else None,
        "user": {"user_id": submission.user_id, "name": submission.name if submission.name else "No User"},
        "certifying_user": submission.certifying_user_name if submission.certifying_user_name else "",
        'publish_status': PUBLISH_STATUS_DICT_ID[submission.publish_status_id],
        "certified_on": str(certified_on) if certified_on else ""
    }


def submission_report_url(submission, warning, file_type, cross_type):
    """ Gets the signed URL for the specified error/warning file

        Args:
            submission: the submission to get the file for
            warning: a boolean indicating if the file is a warning or error file (True for warning)
            file_type: the name of the base file type of the error report
            cross_type: the name of the cross file type of the error report if applicable, else None

        Returns:
            A signed URL to S3 of the specified file when not run locally. The path to the file when run locally.
    """
    file_name = report_file_name(submission.submission_id, warning, file_type, cross_type)
    if CONFIG_BROKER['local']:
        url = os.path.join(CONFIG_BROKER['broker_files'], file_name)
    else:
        url = S3Handler().get_signed_url("errors", file_name, method="GET")
    return JsonResponse.create(StatusCode.OK, {"url": url})


def get_upload_file_url(submission, file_type):
    """ Gets the signed url of the upload file for the given file type and submission.

        Args:
            submission: the submission to get the file url for
            file_type: the letter of the file type to get the file url for

        Returns:
            A signed URL to S3 of the specified file when not run locally. The path to the file when run locally.
            Error response if the wrong file type for the submission is given
    """
    # check for proper file type
    if (submission.d2_submission and file_type != 'FABS') or (not submission.d2_submission and file_type == 'FABS'):
        return JsonResponse.error(ValueError("Invalid file type for this submission"), StatusCode.CLIENT_ERROR)

    sess = GlobalDB.db().session
    file_job = sess.query(Job).filter(Job.submission_id == submission.submission_id,
                                      Job.file_type_id == FILE_TYPE_DICT_LETTER_ID[file_type],
                                      Job.job_type_id == JOB_TYPE_DICT['file_upload']).first()
    if not file_job.filename:
        return JsonResponse.error(ValueError("No file uploaded or generated for this type"), StatusCode.CLIENT_ERROR)

    split_name = file_job.filename.split('/')
    if CONFIG_BROKER['local']:
        # when local, can just grab the filename because it stores the entire path
        url = os.path.join(CONFIG_BROKER['broker_files'], split_name[-1])
    else:
        url = S3Handler().get_signed_url(split_name[0], split_name[1], method="GET")
    return JsonResponse.create(StatusCode.OK, {"url": url})


# TODO: Do we even use this anymore?
def get_xml_response_content(api_url):
    """ Retrieve XML Response from the provided API url.

        Args:
            api_url: API url to get the XML from

        Returns:
            XML from the provided url.
    """
    result = requests.get(api_url, verify=False, timeout=120).text
    logger.debug({
        'message': 'Result for {}: {}'.format(api_url, result),
        'function': 'get_xml_response_content'
    })
    return result<|MERGE_RESOLUTION|>--- conflicted
+++ resolved
@@ -361,6 +361,7 @@
             if job.job_type_id == JOB_TYPE_DICT["file_upload"]:
                 mark_job_status(job_id, 'finished')
                 response_dict["success"] = True
+                response_dict["submission_id"] = job.submission_id
                 return JsonResponse.create(StatusCode.OK, response_dict)
             else:
                 raise ResponseException("Wrong job type for finalize route", StatusCode.CLIENT_ERROR)
@@ -561,11 +562,8 @@
         # Return same response as check generation route
         return self.check_detached_generation(new_job.job_id)
 
-<<<<<<< HEAD
-    def upload_fabs_file(self, create_credentials, file=None):
-=======
-    def upload_fabs_file(self, create_credentials, fabs):
->>>>>>> d589637c
+    def upload_fabs_file(self, create_credentials, fabs_filename, api_triggered):
+
         """ Builds S3 URLs for a set of FABS files and adds all related jobs to job tracker database
 
             Flask request should include keys from FILE_TYPES class variable above
@@ -581,6 +579,10 @@
                 key_url is the S3 URL for uploading
                 key_id is the job id to be passed to the finalize_submission route
         """
+        if fabs_filename is None and api_triggered is None:
+            return JsonResponse.error(Exception('fabs is a required field'), StatusCode.CLIENT_ERROR)
+        else:
+            fabs = fabs_filename or api_triggered
         sess = GlobalDB.db().session
         try:
             response_dict = {}
@@ -641,23 +643,17 @@
                 sess.commit()
 
             # build fileNameMap to be used in creating jobs
-<<<<<<< HEAD
-            if file:
-                request_params = {"fabs": file}
-            self.build_file_map(request_params, ['fabs'], response_dict, upload_files, submission)
-=======
             self.build_file_map({'fabs': fabs}, ['fabs'], response_dict, upload_files, submission)
->>>>>>> d589637c
 
             self.create_response_dict_for_submission(upload_files, submission, existing_submission,
                                                      response_dict, create_credentials)
-            if file:
+            if api_triggered:
                 if CONFIG_BROKER['use_aws']:
                     s3 = boto3.client('s3')
                     key = [x["upload_name"] for x in upload_files if x["file_type"] == "fabs"][0]
-                    s3.upload_fileobj(file, response_dict["bucket_name"], key)
+                    s3.upload_fileobj(fabs, response_dict["bucket_name"], key)
                 else:
-                    file.save(os.path.join(self.UPLOAD_FOLDER, file.filename))
+                    fabs.save(os.path.join(self.UPLOAD_FOLDER, fabs.filename))
                 return self.finalize(response_dict["fabs_id"])
             return JsonResponse.create(StatusCode.OK, response_dict)
         except (ValueError, TypeError, NotImplementedError) as e:
@@ -957,12 +953,7 @@
 
         return job
 
-<<<<<<< HEAD
-    def build_file_map(self, file_dict, file_type_list, response_dict, upload_files, submission,
-                       existing_submission=False):
-=======
-    def build_file_map(self, request_params, file_type_list, response_dict, upload_files, submission):
->>>>>>> d589637c
+    def build_file_map(self, file_dict, file_type_list, response_dict, upload_files, submission):
         """ Build fileNameMap to be used in creating jobs
 
             Args:
@@ -978,18 +969,16 @@
                     are included in the request_params
         """
         for file_type in file_type_list:
-<<<<<<< HEAD
             # if file_type not included in request, and this is an update to an existing submission, skip it
             if not file_dict.get(file_type):
                 if existing_submission:
                     continue
                 # this is a new submission, all files are required
                 raise ResponseException("Must include all required files for new submission", StatusCode.CLIENT_ERROR)
-=======
+
             # if file_type not included in request, skip it, checks for validity are done before calling this
-            if not request_params.get(file_type):
+            if not file_dict.get(file_type):
                 continue
->>>>>>> d589637c
 
             file = file_dict.get(file_type)
             if not isinstance(file, str):
