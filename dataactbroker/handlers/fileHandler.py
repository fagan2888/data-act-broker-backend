--- conflicted
+++ resolved
@@ -12,16 +12,14 @@
 from dataactcore.utils.statusCode import StatusCode
 from dataactcore.utils.responseException import ResponseException
 from dataactcore.utils.stringCleaner import StringCleaner
-<<<<<<< HEAD
-from dataactcore.config import CONFIG_BROKER, CONFIG_LOGGING, CONFIG_SERVICES
-from dataactcore.models.jobModels import FileGenerationTask
-=======
-from dataactcore.config import CONFIG_BROKER, CONFIG_JOB_QUEUE, CONFIG_SERVICES
+from dataactcore.config import CONFIG_BROKER, CONFIG_JOB_QUEUE, CONFIG_SERVICES, CONFIG_LOGGING
 from dataactcore.models.jobModels import FileGenerationTask, JobDependency
 from dataactcore.models.errorModels import File
->>>>>>> ea37fb43
+from dataactcore.models.jobModels import FileGenerationTask
 from dataactbroker.handlers.aws.session import LoginSession
+from dataactcore.utils.jobQueue import JobQueue
 from sqlalchemy.orm.exc import NoResultFound
+from dataactbroker.handlers.interfaceHolder import InterfaceHolder
 from dataactvalidator.filestreaming.csvLocalWriter import CsvLocalWriter
 from dataactvalidator.filestreaming.csvS3Writer import CsvS3Writer
 
@@ -764,11 +762,11 @@
         self.log_local("INFO: Pulling information based on task key...")
         task = self.interfaces.jobDb.session.query(FileGenerationTask).options(joinedload(FileGenerationTask.file_type)).filter(FileGenerationTask.generation_task_key == generationId).one()
         job = self.interfaces.jobDb.getJobBySubmissionFileTypeAndJobType(task.submission_id, task.file_type.name, "file_upload")
-<<<<<<< HEAD
 
         self.log_local("INFO: Loading D file...")
         result = self.load_d_file(url,job.filename,job.original_filename,job.job_id,self.isLocal)
         self.log_local("INFO: Load D file result => " + str(result))
+        return JsonResponse.create(StatusCode.OK,{"message":"File loaded successfully"})
 
     def log_local(self, message):
         file_name = "logs.log" if self.file_name is None else self.file_name
@@ -780,8 +778,4 @@
             file.write("\n".join([self.get_timestamp(), "    ", message]))
 
     def get_timestamp(self):
-        return str(datetime.datetime.now()).split('.')[0]
-=======
-        self.load_d_file(url,job.filename,job.original_filename,job.job_id,self.isLocal)
-        return JsonResponse.create(StatusCode.OK,{"message":"File loaded successfully"})
->>>>>>> ea37fb43
+        return str(datetime.datetime.now()).split('.')[0]