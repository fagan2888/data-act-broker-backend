import os
from collections import namedtuple
from csv import reader
from datetime import datetime
import logging
from dateutil.relativedelta import relativedelta
from uuid import uuid4
from shutil import copyfile

import requests
from flask import g, request
from requests.exceptions import Timeout
import sqlalchemy as sa
from sqlalchemy import func
from sqlalchemy.orm.exc import NoResultFound
from werkzeug.utils import secure_filename

from dataactbroker.permissions import current_user_can, current_user_can_on_submission
from dataactcore.aws.s3UrlHandler import s3UrlHandler
from dataactcore.config import CONFIG_BROKER, CONFIG_SERVICES
from dataactcore.interfaces.db import GlobalDB
from dataactcore.models.domainModels import CGAC
from dataactcore.models.errorModels import File
from dataactcore.models.jobModels import FileGenerationTask, Job, Submission, SubmissionNarrative, JobDependency
from dataactcore.models.userModel import User
from dataactcore.models.lookups import (
    FILE_TYPE_DICT, FILE_TYPE_DICT_LETTER, FILE_TYPE_DICT_LETTER_ID,
    JOB_STATUS_DICT, JOB_TYPE_DICT, RULE_SEVERITY_DICT, FILE_TYPE_DICT_ID, JOB_STATUS_DICT_ID, FILE_STATUS_DICT)
from dataactcore.utils.jobQueue import generate_e_file, generate_f_file
from dataactcore.utils.jsonResponse import JsonResponse
from dataactcore.utils.report import get_cross_file_pairs, report_file_name
from dataactcore.utils.requestDictionary import RequestDictionary
from dataactcore.utils.responseException import ResponseException
from dataactcore.utils.statusCode import StatusCode
from dataactcore.utils.stringCleaner import StringCleaner
from dataactcore.interfaces.function_bag import (
    checkNumberOfErrorsByJobId, create_jobs, create_submission, getErrorMetricsByJobId, getErrorType,
    get_submission_status, mark_job_status, run_job_checks, createFileIfNeeded)
from dataactvalidator.filestreaming.csv_selection import write_csv

logger = logging.getLogger(__name__)


class FileHandler:
    """ Responsible for all tasks relating to file upload

    Static fields:
    FILE_TYPES -- list of file labels that can be included

    Instance fields:
    request -- A flask request object, comes with the request
    s3manager -- instance of s3UrlHandler, manages calls to S3
    """

    FILE_TYPES = ["appropriations", "award_financial", "program_activity"]
    EXTERNAL_FILE_TYPES = ["award", "award_procurement", "awardee_attributes", "sub_award"]
    VALIDATOR_RESPONSE_FILE = "validatorResponse"
    STATUS_MAP = {"waiting": "invalid", "ready": "invalid", "running": "waiting", "finished": "finished",
                  "invalid": "failed", "failed": "failed"}
    VALIDATION_STATUS_MAP = {"waiting": "waiting", "ready": "waiting", "running": "waiting", "finished": "finished",
                             "failed": "failed", "invalid": "failed"}

    UploadFile = namedtuple('UploadFile', ['file_type', 'upload_name', 'file_name', 'file_letter'])

    def __init__(self, route_request, is_local=False, server_path=""):
        """ Create the File Handler

        Arguments:
            route_request - HTTP request object for this route
            isLocal - True if this is a local installation that will not use AWS or Smartronix
            serverPath - If isLocal is True, this is used as the path to local files
        """
        self.request = route_request
        self.isLocal = is_local
        self.serverPath = server_path
        self.s3manager = s3UrlHandler()

<<<<<<< HEAD
    def get_error_report_urls_for_submission(self, is_warning=False):
=======
    def getErrorReportURLsForSubmission(self, submission_id, is_warning=False):
>>>>>>> 3ee61df6
        """
        Gets the Signed URLs for download based on the submissionId
        """
        sess = GlobalDB.db().session
        try:
            self.s3manager = s3UrlHandler()
            response_dict = {}
            jobs = sess.query(Job).filter_by(submission_id=submission_id)
            for job in jobs:
                if job.job_type.name == 'csv_record_validation':
                    report_name = report_file_name(
                        job.submission_id, is_warning, job.file_type.name)
                    if is_warning:
                        key = 'job_{}_warning_url'.format(job.job_id)
                    else:
                        key = 'job_{}_error_url'.format(job.job_id)
                    if not self.isLocal:
                        response_dict[key] = self.s3manager.getSignedUrl("errors", report_name, method="GET")
                    else:
                        path = os.path.join(self.serverPath, report_name)
                        response_dict[key] = path

            # For each pair of files, get url for the report
            for c in get_cross_file_pairs():
                first_file = c[0]
                second_file = c[1]
                report_name = report_file_name(
                    submission_id, is_warning, first_file.name,
                    second_file.name
                )
                if self.isLocal:
                    report_path = os.path.join(self.serverPath, report_name)
                else:
                    report_path = self.s3manager.getSignedUrl("errors", report_name, method="GET")
                # Assign to key based on source and target
                response_dict[get_cross_report_key(first_file.name, second_file.name, is_warning)] = report_path

            return JsonResponse.create(StatusCode.OK, response_dict)

        except ResponseException as e:
            return JsonResponse.error(e, StatusCode.CLIENT_ERROR)
        except Exception as e:
            # Unexpected exception, this is a 500 server error
            return JsonResponse.error(e, StatusCode.INTERNAL_ERROR)

    def submit(self, create_credentials):
        """ Builds S3 URLs for a set of files and adds all related jobs to job tracker database

        Flask request should include keys from FILE_TYPES class variable above

        Arguments:
            create_credentials - If True, will create temporary credentials for S3 uploads

        Returns:
        Flask response returned will have key_url and key_id for each key in the request
        key_url is the S3 URL for uploading
        key_id is the job id to be passed to the finalize_submission route
        """
        sess = GlobalDB.db().session
        try:
            response_dict = {}
            upload_files = []
            request_params = RequestDictionary.derive(self.request)

            # unfortunately, field names in the request don't match
            # field names in the db/response. create a mapping here.
            request_submission_mapping = {
                "cgac_code": "cgac_code",
                "reporting_period_start_date": "reporting_start_date",
                "reporting_period_end_date": "reporting_end_date",
                "is_quarter": "is_quarter_format"}

            submission_data = {}
            existing_submission_id = request_params.get('existing_submission_id')
            if existing_submission_id:
                existing_submission = True
                existing_submission_obj = sess.query(Submission).\
                    filter_by(submission_id=existing_submission_id).\
                    one()
            else:
                existing_submission = None
                existing_submission_obj = None
            for request_field, submission_field in request_submission_mapping.items():
                if request_field in request_params:
                    request_value = request_params[request_field]
                    submission_data[submission_field] = request_value
                # all of those fields are required unless
                # existing_submission_id is present
                elif 'existing_submission_id' not in request_params:
                    raise ResponseException('{} is required'.format(request_field), StatusCode.CLIENT_ERROR, ValueError)
            # make sure submission dates are valid
            formatted_start_date, formatted_end_date = FileHandler.check_submission_dates(
                submission_data.get('reporting_start_date'),
                submission_data.get('reporting_end_date'),
                submission_data.get('is_quarter_format'),
                existing_submission_obj)
            submission_data['reporting_start_date'] = formatted_start_date
            submission_data['reporting_end_date'] = formatted_end_date

            submission = create_submission(g.user.user_id, submission_data,
                                           existing_submission_obj)
            cant_edit = (
                existing_submission and
                not current_user_can_on_submission(
                    'writer', existing_submission_obj)
            )
            cant_create = not current_user_can('writer', submission.cgac_code)
            if cant_edit or cant_create:
                raise ResponseException(
                    "User does not have permission to create/modify that "
                    "submission", StatusCode.PERMISSION_DENIED
                )
            else:
                sess.add(submission)
                sess.commit()

            # build fileNameMap to be used in creating jobs
            for file_type in FileHandler.FILE_TYPES:
                # if filetype not included in request, and this is an update to an existing submission, skip it
                if not request_params.get(file_type):
                    if existing_submission:
                        continue
                    # this is a new submission, all files are required
                    raise ResponseException("Must include all files for new submission", StatusCode.CLIENT_ERROR)

                filename = request_params.get(file_type)
                if filename:
                    if not self.isLocal:
                        upload_name = "{}/{}".format(
                            g.user.user_id,
                            s3UrlHandler.getTimestampedFilename(filename)
                        )
                    else:
                        upload_name = filename
                    response_dict[file_type + "_key"] = upload_name
                    upload_files.append(FileHandler.UploadFile(
                        file_type=file_type,
                        upload_name=upload_name,
                        file_name=filename,
                        file_letter=FILE_TYPE_DICT_LETTER[FILE_TYPE_DICT[file_type]]
                    ))

            if not upload_files and existing_submission:
                raise ResponseException("Must include at least one file for an existing submission",
                                        StatusCode.CLIENT_ERROR)
            if not existing_submission:
                # don't add external files to existing submission
                for ext_file_type in FileHandler.EXTERNAL_FILE_TYPES:
                    filename = CONFIG_BROKER["".join([ext_file_type, "_file_name"])]

                    if not self.isLocal:
                        upload_name = "{}/{}".format(
                            g.user.user_id,
                            s3UrlHandler.getTimestampedFilename(filename)
                        )
                    else:
                        upload_name = filename
                    response_dict[ext_file_type + "_key"] = upload_name
                    upload_files.append(FileHandler.UploadFile(
                        file_type=ext_file_type,
                        upload_name=upload_name,
                        file_name=filename,
                        file_letter=FILE_TYPE_DICT_LETTER[FILE_TYPE_DICT[ext_file_type]]
                    ))

            file_job_dict = create_jobs(upload_files, submission, existing_submission)
            for file_type in file_job_dict.keys():
                if "submission_id" not in file_type:
                    response_dict[file_type + "_id"] = file_job_dict[file_type]
            if create_credentials and not self.isLocal:
                self.s3manager = s3UrlHandler(CONFIG_BROKER["aws_bucket"])
                response_dict["credentials"] = self.s3manager.getTemporaryCredentials(g.user.user_id)
            else:
                response_dict["credentials"] = {"AccessKeyId": "local", "SecretAccessKey": "local",
                                                "SessionToken": "local", "Expiration": "local"}

            response_dict["submission_id"] = file_job_dict["submission_id"]
            if self.isLocal:
                response_dict["bucket_name"] = CONFIG_BROKER["broker_files"]
            else:
                response_dict["bucket_name"] = CONFIG_BROKER["aws_bucket"]
            return JsonResponse.create(StatusCode.OK, response_dict)
        except (ValueError, TypeError, NotImplementedError) as e:
            return JsonResponse.error(e, StatusCode.CLIENT_ERROR)
        except ResponseException as e:
            # call error route directly, status code depends on exception
            return JsonResponse.error(e, e.status)
        except Exception as e:
            # unexpected exception, this is a 500 server error
            return JsonResponse.error(e, StatusCode.INTERNAL_ERROR)

    @staticmethod
    def check_submission_dates(start_date, end_date, is_quarter, existing_submission=None):
        """Check validity of incoming submission start and end dates."""
        # if any of the date fields are none, there should be an existing submission
        # otherwise, we shouldn't be here
        if None in (start_date, end_date, is_quarter) and existing_submission is None:
            raise ResponseException("An existing submission is required when start/end date"
                                    " or is_quarter aren't supplied", StatusCode.INTERNAL_ERROR)

        # convert submission start/end dates from the request into Python date
        # objects. if a date is missing, grab it from the existing submission
        # note: a previous check ensures that there's an existing submission
        # when the start/end dates are empty
        date_format = '%m/%Y'
        try:
            if start_date is not None:
                start_date = datetime.strptime(start_date, date_format).date()
            else:
                start_date = existing_submission.reporting_start_date
            if end_date is not None:
                end_date = datetime.strptime(end_date, date_format).date()
            else:
                end_date = existing_submission.reporting_end_date
        except ValueError:
            raise ResponseException("Date must be provided as MM/YYYY", StatusCode.CLIENT_ERROR,
                                    ValueError)

        # the front-end is doing date checks, but we'll also do a few server side to ensure
        # everything is correct when clients call the API directly
        if start_date > end_date:
            raise ResponseException(
                "Submission start date {} is after the end date {}".format(start_date, end_date),
                StatusCode.CLIENT_ERROR)

        # currently, broker allows quarterly submissions for a single quarter only. the front-end
        # handles this requirement, but since we have some downstream logic that depends on a
        # quarterly submission representing one quarter, we'll check server side as well
        is_quarter = is_quarter if is_quarter is not None else existing_submission.is_quarter_format
        if is_quarter is None:
            is_quarter = existing_submission.is_quarter_format
        if is_quarter:
            if relativedelta(end_date + relativedelta(months=1), start_date).months != 3:
                raise ResponseException(
                    "Quarterly submission must span 3 months", StatusCode.CLIENT_ERROR)
            if end_date.month % 3 != 0:
                raise ResponseException(
                    "Invalid end month for a quarterly submission: {}".format(end_date.month),
                    StatusCode.CLIENT_ERROR)

        return start_date, end_date

    def finalize(self, job_id):
        """ Set upload job in job tracker database to finished, allowing dependent jobs to be started

        Flask request should include key "upload_id", which holds the job_id for the file_upload job

        Returns:
        A flask response object, if successful just contains key "success" with value True, otherwise value is False
        """
        sess = GlobalDB.db().session
        response_dict = {}
        try:
            # Compare user ID with user who submitted job, if no match return 400
            job = sess.query(Job).filter_by(job_id=job_id).one()
            submission = sess.query(Submission).filter_by(submission_id=job.submission_id).one()
            if not current_user_can_on_submission('writer', submission):
                # This user cannot finalize this job
                raise ResponseException(
                    "Cannot finalize a job for a different agency",
                    StatusCode.CLIENT_ERROR
                )
            # Change job status to finished
            if job.job_type_id == JOB_TYPE_DICT["file_upload"]:
                mark_job_status(job_id, 'finished')
                response_dict["success"] = True
                return JsonResponse.create(StatusCode.OK, response_dict)
            else:
                raise ResponseException("Wrong job type for finalize route", StatusCode.CLIENT_ERROR)

        except (ValueError, TypeError) as e:
            return JsonResponse.error(e, StatusCode.CLIENT_ERROR)
        except ResponseException as e:
            return JsonResponse.error(e, e.status)
        except Exception as e:
            # Unexpected exception, this is a 500 server error
            return JsonResponse.error(e, StatusCode.INTERNAL_ERROR)

    def upload_file(self):
        """ Saves a file and returns the saved path.  Should only be used for local installs. """
        try:
            if self.isLocal:
                uploaded_file = request.files['file']
                if uploaded_file:
                    seconds = int((datetime.utcnow() - datetime(1970, 1, 1)).total_seconds())
                    filename = "".join([str(seconds), "_", secure_filename(uploaded_file.filename)])
                    path = os.path.join(self.serverPath, filename)
                    uploaded_file.save(path)
                    return_dict = {"path": path}
                    return JsonResponse.create(StatusCode.OK, return_dict)
                else:
                    raise ResponseException("Failure to read file",
                                            StatusCode.CLIENT_ERROR)
            else:
                raise ResponseException("Route Only Valid For Local Installs",
                                        StatusCode.CLIENT_ERROR)
        except (ValueError, TypeError) as e:
            return JsonResponse.error(e, StatusCode.CLIENT_ERROR)
        except ResponseException as e:
            return JsonResponse.error(e, e.status)
        except Exception as e:
            # Unexpected exception, this is a 500 server error
            return JsonResponse.error(e, StatusCode.INTERNAL_ERROR)

    def start_generation_job(self, job):
        """ Initiates a file generation job

        Args:
            job: the file generation job to start

        Returns:
            Tuple of boolean indicating successful start, and error response if False

        """
        sess = GlobalDB.db().session
        file_type_name = job.file_type.name
        file_type = job.file_type.letter_name

        try:
            if file_type in ['D1', 'D2']:
                # Populate start and end dates, these should be provided in
                # MM/DD/YYYY format, using calendar year (not fiscal year)
                request_dict = RequestDictionary(self.request)
                start_date = request_dict.getValue("start")
                end_date = request_dict.getValue("end")

                if not (StringCleaner.isDate(start_date) and
                        StringCleaner.isDate(end_date)):
                    raise ResponseException(
                        "Start or end date cannot be parsed into a date",
                        StatusCode.CLIENT_ERROR
                    )
            elif file_type not in ["E", "F"]:
                raise ResponseException(
                    "File type must be either D1, D2, E or F",
                    StatusCode.CLIENT_ERROR
                )
        except ResponseException as e:
            return False, JsonResponse.error(
                e, e.status, file_type=file_type, status='failed')

        submission = sess.query(Submission).filter_by(submission_id=job.submission_id).one()
        cgac_code = submission.cgac_code

        # Generate and upload file to S3
        job = self.add_generation_job_info(file_type_name=file_type_name, job=job)
        upload_file_name, timestamped_name = job.filename, job.original_filename

        if file_type in ["D1", "D2"]:
            logger.debug('Adding job info for job id of %s', job.job_id)
            return self.add_job_info_for_d_file(upload_file_name, timestamped_name, submission.submission_id, file_type,
                                                file_type_name, start_date, end_date, cgac_code, job)
        elif file_type == 'E':
            generate_e_file.delay(
                submission.submission_id, job.job_id, timestamped_name,
                upload_file_name, self.isLocal)
        elif file_type == 'F':
            generate_f_file.delay(
                submission.submission_id, job.job_id, timestamped_name,
                upload_file_name, self.isLocal)

        return True, None

    def add_job_info_for_d_file(self, upload_file_name, timestamped_name, submission_id, file_type, file_type_name,
                                start_date, end_date, cgac_code, job):
        """ Populates upload and validation job objects with start and end dates, filenames, and status

        Args:
            upload_file_name - Filename to use on S3
            timestamped_name - Version of filename without user ID
            submission_id - Submission to add D files to
            file_type - File type as either "D1" or "D2"
            file_type_name - Full name of file type
            start_date - Beginning of period for D file
            end_date - End of period for D file
            cgac_code - Agency to generate D file for
            job - Job object for upload job
        """
        sess = GlobalDB.db().session
        val_job = sess.query(Job).filter_by(
            submission_id=submission_id,
            file_type_id=FILE_TYPE_DICT[file_type_name],
            job_type_id=JOB_TYPE_DICT['csv_record_validation']
        ).one()
        try:
            val_job.filename = upload_file_name
            val_job.original_filename = timestamped_name
            val_job.job_status_id = JOB_STATUS_DICT["waiting"]
            job.start_date = datetime.strptime(start_date, "%m/%d/%Y").date()
            job.end_date = datetime.strptime(end_date, "%m/%d/%Y").date()
            val_job.start_date = datetime.strptime(start_date, "%m/%d/%Y").date()
            val_job.end_date = datetime.strptime(end_date, "%m/%d/%Y").date()
        except ValueError as e:
            # Date was not in expected format
            exc = ResponseException(str(e), StatusCode.CLIENT_ERROR, ValueError)
            return False, JsonResponse.error(
                exc, exc.status, url="", start="", end="",
                file_type=file_type
            )

        error = self.call_d_file_api(file_type_name, cgac_code, start_date, end_date, job, val_job)

        return not error, error

    def call_d_file_api(self, file_type_name, cgac_code, start_date, end_date, job, val_job=None):
        """ Call D file API, return True if results found, False otherwise """
        file_type = FILE_TYPE_DICT_LETTER[FILE_TYPE_DICT[file_type_name]]
        task_key = FileHandler.create_generation_task(job.job_id)

        if not self.isLocal:
            # Create file D API URL with dates and callback URL
            api_url = FileHandler.get_d_file_url(task_key, file_type_name, cgac_code, start_date, end_date)

            logger.debug('Calling D file API => %s', api_url)
            try:
                # Check for numFound = 0
                if "numFound='0'" in get_xml_response_content(api_url):
                    sess = GlobalDB.db().session
                    # No results found, skip validation and mark as finished
                    sess.query(JobDependency). \
                        filter(JobDependency.prerequisite_id == job.job_id). \
                        delete(synchronize_session='fetch')
                    mark_job_status(job.job_id, "finished")
                    job.filename = None

                    if val_job is not None:
                        mark_job_status(val_job.job_id, "finished")
                        # Create File object for this validation job
                        val_file = createFileIfNeeded(val_job.job_id, filename=val_job.filename)
                        val_file.file_status_id = FILE_STATUS_DICT['complete']
                        val_job.number_of_rows = 0
                        val_job.number_of_rows_valid = 0
                        val_job.file_size = 0
                        val_job.number_of_errors = 0
                        val_job.number_of_warnings = 0
                        val_job.filename = None
                    sess.commit()
            except Timeout as e:
                exc = ResponseException(str(e), StatusCode.CLIENT_ERROR, Timeout)
                return JsonResponse.error(e, exc.status, url="", start="", end="", file_type=file_type)
        else:
            self.complete_generation(task_key, file_type)

    def download_file(self, local_file_path, file_url):
        """ Download a file locally from the specified URL, returns True if successful """
        if not self.isLocal:
            with open(local_file_path, "w") as file:
                # get request
                response = requests.get(file_url)
                if response.status_code != 200:
                    # Could not download the file, return False
                    return False
                # write to file
                response.encoding = "utf-8"
                file.write(response.text)
                return True
        elif not os.path.isfile(file_url):
            raise ResponseException('{} does not exist'.format(file_url),
                                    StatusCode.INTERNAL_ERROR)
        elif not os.path.isdir(os.path.dirname(local_file_path)):
            dirname = os.path.dirname(local_file_path)
            raise ResponseException('{} folder does not exist'.format(dirname),
                                    StatusCode.INTERNAL_ERROR)
        else:
            copyfile(file_url, local_file_path)
            return True

    def load_d_file(self, url, upload_name, timestamped_name, job_id, is_local):
        """ Pull D file from specified URL and write to S3 """
        sess = GlobalDB.db().session
        try:
            full_file_path = "".join([CONFIG_BROKER['d_file_storage_path'], timestamped_name])

            logger.debug('Downloading file...')
            if not self.download_file(full_file_path, url):
                # Error occurred while downloading file, mark job as failed and record error message
                mark_job_status(job_id, "failed")
                job = sess.query(Job).filter_by(job_id=job_id).one()
                file_type = job.file_type.name
                if file_type == "award":
                    source = "ASP"
                elif file_type == "award_procurement":
                    source = "FPDS"
                else:
                    source = "unknown source"
                job.error_message = "A problem occurred receiving data from {}".format(source)

                raise ResponseException(job.error_message, StatusCode.CLIENT_ERROR)
            lines = get_lines_from_csv(full_file_path)

            write_csv(timestamped_name, upload_name, is_local, lines[0], lines[1:])

            logger.debug('Marking job id of %s', job_id)
            mark_job_status(job_id, "finished")
            return {"message": "Success", "file_name": timestamped_name}
        except Exception as e:
            logger.exception('Exception caught => %s', e)
            # Log the error
            JsonResponse.error(e, 500)
            sess.query(Job).filter_by(job_id=job_id).one().error_message = str(e)
            mark_job_status(job_id, "failed")
            sess.commit()
            raise e

    def generate_file(self, submission_id, file_type):
        """ Start a file generation job for the specified file type """
        logger.debug('Starting D file generation')
        logger.debug('Submission ID = %s / File type = %s',
                     submission_id, file_type)

        sess = GlobalDB.db().session

        # Check permission to submission
        error = submission_error(submission_id, file_type)
        if error:
            return error

        job = sess.query(Job).filter_by(
            submission_id=submission_id,
            file_type_id=FILE_TYPE_DICT_LETTER_ID[file_type],
            job_type_id=JOB_TYPE_DICT['file_upload']
        ).one()

        try:
            # Check prerequisites on upload job
            if not run_job_checks(job.job_id):
                raise ResponseException(
                    "Must wait for completion of prerequisite validation job",
                    StatusCode.CLIENT_ERROR
                )
        except ResponseException as exc:
            return JsonResponse.error(exc, exc.status)

        success, error_response = self.start_generation_job(job)

        logger.debug('Finished start_generation_job method')
        if not success:
            # If not successful, set job status as "failed"
            mark_job_status(job.job_id, "failed")
            return error_response

        # Return same response as check generation route
        submission = sess.query(Submission).\
            filter_by(submission_id=submission_id).\
            one()
        return self.check_generation(submission, file_type)

    def generate_detached_file(self, file_type, cgac_code, start, end):
        """ Start a file generation job for the specified file type """
        logger.debug("Starting detached D file generation")

        # check if date format is MM/DD/YYYY
        if not (StringCleaner.isDate(start) and StringCleaner.isDate(end)):
            raise ResponseException("Start or end date cannot be parsed into a date", StatusCode.CLIENT_ERROR)

        # add job info
        file_type_name = FILE_TYPE_DICT_ID[FILE_TYPE_DICT_LETTER_ID[file_type]]
        new_job = self.add_generation_job_info(
            file_type_name=file_type_name,
            dates={'start_date': start, 'end_date': end}
        )

        result = self.call_d_file_api(file_type_name, cgac_code, start, end, new_job)

        # Return same response as check generation route
        return result or self.check_detached_generation(new_job.job_id)

    def check_detached_generation(self, job_id):
        """ Return information about file generation jobs

        Returns:
            Response object with keys job_id, status, file_type, url, message, start, and end.
        """
        sess = GlobalDB.db().session

        # We want to user first() here so we can see if the job is None so we can mark
        # the status as invalid to indicate that a status request is invoked for a job that
        # isn't created yet
        upload_job = sess.query(Job).filter_by(job_id=job_id).one_or_none()

        response_dict = {'job_id': job_id, 'status': '', 'file_type': '', 'message': '', 'url': '',
                         'start': '', 'end': ''}

        if upload_job is None:
            response_dict['status'] = 'invalid'
            response_dict['message'] = 'No generation job found with the specified ID'
            return JsonResponse.create(StatusCode.OK, response_dict)

        file_type = FILE_TYPE_DICT_LETTER[upload_job.file_type_id]
        response_dict["status"] = JOB_STATUS_DICT_ID[upload_job.job_status_id]
        response_dict["file_type"] = file_type
        response_dict["message"] = upload_job.error_message or ""
        if upload_job.filename is None:
            response_dict["url"] = "#"
        elif CONFIG_BROKER["use_aws"]:
            path, file_name = upload_job.filename.split("/")
            response_dict["url"] = s3UrlHandler().getSignedUrl(path=path, fileName=file_name, bucketRoute=None,
                                                               method="GET")
        else:
            response_dict["url"] = upload_job.filename

        response_dict["start"] = upload_job.start_date.strftime(
            "%m/%d/%Y") if upload_job.start_date is not None else ""
        response_dict["end"] = upload_job.end_date.strftime("%m/%d/%Y") if upload_job.end_date is not None else ""

        return JsonResponse.create(StatusCode.OK, response_dict)

    def check_generation(self, submission, file_type):
        """ Return information about file generation jobs

        Returns:
            Response object with keys status, file_type, url, message.
            If file_type is D1 or D2, also includes start and end.
        """
        sess = GlobalDB.db().session

        upload_job = sess.query(Job).filter_by(
            submission_id=submission.submission_id,
            file_type_id=FILE_TYPE_DICT_LETTER_ID[file_type],
            job_type_id=JOB_TYPE_DICT['file_upload']
        ).one()

        if file_type in ["D1", "D2"]:
            validation_job = sess.query(Job).filter_by(
                submission_id=submission.submission_id,
                file_type_id=FILE_TYPE_DICT_LETTER_ID[file_type],
                job_type_id=JOB_TYPE_DICT['csv_record_validation']
            ).one()
        else:
            validation_job = None
        response_dict = {
            'status': map_generate_status(upload_job, validation_job),
            'file_type': file_type,
            'message': upload_job.error_message or ""
        }
        if upload_job.filename is None:
            response_dict["url"] = "#"
        elif CONFIG_BROKER["use_aws"]:
            path, file_name = upload_job.filename.split("/")
            response_dict["url"] = s3UrlHandler().getSignedUrl(path=path, fileName=file_name,
                                                               bucketRoute=None, method="GET")
        else:
            response_dict["url"] = upload_job.filename

        # Pull start and end from jobs table if D1 or D2
        if file_type in ["D1", "D2"]:
            response_dict["start"] = upload_job.start_date.strftime("%m/%d/%Y") if upload_job.start_date else ""
            response_dict["end"] = upload_job.end_date.strftime("%m/%d/%Y") if upload_job.end_date else ""

        return JsonResponse.create(StatusCode.OK, response_dict)

    def get_protected_files(self):
        """ Returns a set of urls to protected files on the help page """
        response = {}
        if self.isLocal:
            response["urls"] = {}
            return JsonResponse.create(StatusCode.CLIENT_ERROR, response)

        response["urls"] = self.s3manager.getFileUrls(bucket_name=CONFIG_BROKER["static_files_bucket"],
                                                      path=CONFIG_BROKER["help_files_path"])
        return JsonResponse.create(StatusCode.OK, response)

    def complete_generation(self, generation_id, file_type=None):
        """ For files D1 and D2, the API uses this route as a callback to load the generated file.
        Requires an 'href' key in the request that specifies the URL of the file to be downloaded

        Args:
            generationId - Unique key stored in file_generation_task table, used in callback to
                identify which submission this file is for.
            file_type - the type of file to be generated, D1 or D2. Only used when calling
                complete_generation for local development

        """
        sess = GlobalDB.db().session
        try:
            if generation_id is None:
                raise ResponseException(
                    "Must include a generation ID", StatusCode.CLIENT_ERROR)

            if not self.isLocal:
                # Pull url from request
                request_dict = RequestDictionary.derive(self.request)
                logger.debug('Request content => %s', request_dict)

                if 'href' not in request_dict:
                    raise ResponseException(
                        "Request must include href key with URL of D file",
                        StatusCode.CLIENT_ERROR
                    )

                url = request_dict['href']
                logger.debug('Download URL => %s', url)
            else:
                if file_type == "D1":
                    url = CONFIG_SERVICES["d1_file_path"]
                else:
                    url = CONFIG_SERVICES["d2_file_path"]

            # Pull information based on task key
            logger.debug('Pulling information based on task key...')
            task = sess.query(FileGenerationTask).filter(FileGenerationTask.generation_task_key == generation_id).one()
            job = sess.query(Job).filter_by(job_id=task.job_id).one()
            logger.debug('Loading D file...')
            result = self.load_d_file(url, job.filename, job.original_filename, job.job_id, self.isLocal)
            logger.debug('Load D file result => %s', result)
            return JsonResponse.create(StatusCode.OK, {"message": "File loaded successfully"})
        except ResponseException as e:
            return JsonResponse.error(e, e.status)
        except NoResultFound:
            # Did not find file generation task
            return JsonResponse.error(ResponseException("Generation task key not found", StatusCode.CLIENT_ERROR),
                                      StatusCode.CLIENT_ERROR)

    @staticmethod
    def get_d_file_url(task_key, file_type_name, cgac_code, start_date, end_date):
        """ Compiles the URL to be called in order to generate the D files """
        callback = "{}://{}:{}/v1/complete_generation/{}/".format(CONFIG_SERVICES["protocol"],
                                                                  CONFIG_SERVICES["broker_api_host"],
                                                                  CONFIG_SERVICES["broker_api_port"], task_key)
        logger.debug('Callback URL for %s: %s', FILE_TYPE_DICT_LETTER[FILE_TYPE_DICT[file_type_name]], callback)
        url = CONFIG_BROKER["".join([file_type_name, "_url"])].format(cgac_code, start_date, end_date, callback)
        return url

    @staticmethod
    def create_generation_task(job_id):
        sess = GlobalDB.db().session
        task_key = uuid4()
        task = FileGenerationTask(generation_task_key=task_key, job_id=job_id)
        sess.add(task)
        sess.commit()
        return task.generation_task_key

    def add_generation_job_info(self, file_type_name, job=None, dates=None):
        # if job is None, that means the info being added is for detached d file generation
        sess = GlobalDB.db().session
        user_id = g.user.user_id

        timestamped_name = s3UrlHandler.getTimestampedFilename(
            CONFIG_BROKER["".join([str(file_type_name), "_file_name"])])
        if self.isLocal:
            upload_file_name = "".join([CONFIG_BROKER['broker_files'], timestamped_name])
        else:
            upload_file_name = "".join([str(user_id), "/", timestamped_name])

        if job is None:
            job = Job(job_type_id=JOB_TYPE_DICT['file_upload'], user_id=user_id,
                      file_type_id=FILE_TYPE_DICT[file_type_name], start_date=dates['start_date'],
                      end_date=dates['end_date'])
            sess.add(job)

        # This will update the reference so no need to return the job, just the upload and timestamped file names
        job.filename = upload_file_name
        job.original_filename = timestamped_name
        job.job_status_id = JOB_STATUS_DICT["running"]
        sess.commit()

        return job


def narratives_for_submission(submission):
    """Fetch narratives for this submission, indexed by file letter"""
    sess = GlobalDB.db().session
    result = {letter: '' for letter in FILE_TYPE_DICT_LETTER.values()}
    narratives = sess.query(SubmissionNarrative).\
        filter_by(submission_id=submission.submission_id)
    for narrative in narratives:
        letter = FILE_TYPE_DICT_LETTER[narrative.file_type_id]
        result[letter] = narrative.narrative
    return JsonResponse.create(StatusCode.OK, result)


def update_narratives(submission, narratives_json):
    """Clear existing narratives and replace them with the provided set. We
    assume narratives_json contains non-empty strings (i.e. that it's been
    cleaned)"""
    sess = GlobalDB.db().session
    sess.query(SubmissionNarrative).\
        filter_by(submission_id=submission.submission_id).\
        delete(synchronize_session='fetch')     # fetch just in case
    narratives = []
    for file_type_id, letter in FILE_TYPE_DICT_LETTER.items():
        if letter in narratives_json:
            narratives.append(SubmissionNarrative(
                submission_id=submission.submission_id,
                file_type_id=file_type_id,
                narrative=narratives_json[letter]
            ))
    sess.add_all(narratives)
    sess.commit()

    return JsonResponse.create(StatusCode.OK, {})


def _split_csv(string):
    """Split string into a list, excluding empty strings"""
    if string is None:
        return []
    return [n.strip() for n in string.split(',') if n]


def job_to_dict(job):
    """Convert a Job model into a dictionary, ready to be serialized as JSON"""
    sess = GlobalDB.db().session

    job_info = {
        'job_id': job.job_id,
        'job_status': job.job_status_name,
        'job_type': job.job_type_name,
        'filename': job.original_filename,
        'file_size': job.file_size,
        'number_of_rows': job.number_of_rows,
        'file_type': job.file_type_name or '',
    }

    # @todo replace with relationships
    file_results = sess.query(File).filter_by(job_id=job.job_id).one_or_none()
    if file_results is None:
        # Job ID not in error database, probably did not make it to
        # validation, or has not yet been validated
        job_info.update(
            file_status="",
            error_type="",
            error_data=[],
            warning_data=[],
            missing_headers=[],
            duplicated_headers=[],
        )
    else:
        # If job ID was found in file, we should be able to get header error
        # lists and file data. Get string of missing headers and parse as a
        # list
        job_info['file_status'] = file_results.file_status_name
        job_info['missing_headers'] = _split_csv(file_results.headers_missing)
        job_info["duplicated_headers"] = _split_csv(
            file_results.headers_duplicated)
        job_info["error_type"] = getErrorType(job.job_id)
        job_info["error_data"] = getErrorMetricsByJobId(
            job.job_id, job.job_type_name == 'validation',
            severity_id=RULE_SEVERITY_DICT['fatal']
        )
        job_info["warning_data"] = getErrorMetricsByJobId(
            job.job_id, job.job_type_name == 'validation',
            severity_id=RULE_SEVERITY_DICT['warning']
        )
    return job_info


def reporting_date(submission):
    """Format submission reporting date"""
    if submission.is_quarter_format:
        return 'Q{}/{}'.format(submission.reporting_fiscal_period // 3,
                               submission.reporting_fiscal_year)
    else:
        return submission.reporting_start_date.strftime("%m/%Y")


def submission_to_dict_for_status(submission):
    """Convert a Submission model into a dictionary, ready to be serialized as
    JSON for the get_status function"""
    sess = GlobalDB.db().session

    number_of_rows = sess.query(func.sum(Job.number_of_rows)).\
        filter_by(submission_id=submission.submission_id).\
        scalar() or 0

    # @todo replace with a relationship
    cgac = sess.query(CGAC).\
        filter_by(cgac_code=submission.cgac_code).one_or_none()
    if cgac:
        agency_name = cgac.agency_name
    else:
        agency_name = ''

    relevant_job_types = (JOB_TYPE_DICT['csv_record_validation'],
                          JOB_TYPE_DICT['validation'])
    relevant_jobs = sess.query(Job).filter(
        Job.submission_id == submission.submission_id,
        Job.job_type_id.in_(relevant_job_types)
    )

    return {
        'cgac_code': submission.cgac_code,
        'agency_name': agency_name,
        'created_on': submission.datetime_utc.strftime('%m/%d/%Y'),
        'number_of_errors': submission.number_of_errors,
        'number_of_rows': number_of_rows,
        'last_updated': submission.updated_at.strftime("%Y-%m-%dT%H:%M:%S"),
        # Broker allows submission for a single quarter or a single month,
        # so reporting_period start and end dates reported by check_status
        # are always equal
        'reporting_period_start_date': reporting_date(submission),
        'reporting_period_end_date': reporting_date(submission),
        'jobs': [job_to_dict(job) for job in relevant_jobs]
    }


def get_status(submission):
    """ Get description and status of all jobs in the submission specified in request object

    Returns:
        A flask response object to be sent back to client, holds a JSON where each job ID has a dictionary holding
        file_type, job_type, status, and filename
    """
    try:
        return JsonResponse.create(
            StatusCode.OK, submission_to_dict_for_status(submission))
    except ResponseException as e:
        return JsonResponse.error(e, e.status)
    except Exception as e:
        # Unexpected exception, this is a 500 server error
        return JsonResponse.error(e, StatusCode.INTERNAL_ERROR)


def get_error_metrics(submission):
    """Returns an Http response object containing error information for every
    validation job in specified submission """
    sess = GlobalDB.db().session
    return_dict = {}
    try:
        jobs = sess.query(Job).filter_by(submission_id=submission.submission_id)
        for job in jobs:
            if job.job_type.name == 'csv_record_validation':
                file_type = job.file_type.name
                data_list = getErrorMetricsByJobId(job.job_id)
                return_dict[file_type] = data_list
        return JsonResponse.create(StatusCode.OK, return_dict)
    except (ValueError, TypeError) as e:
        return JsonResponse.error(e, StatusCode.CLIENT_ERROR)
    except ResponseException as e:
        return JsonResponse.error(e, e.status)
    except Exception as e:
        # Unexpected exception, this is a 500 server error
        return JsonResponse.error(e, StatusCode.INTERNAL_ERROR)


def list_submissions(page, limit, certified):
    """ List submission based on current page and amount to display. If provided, filter based on
    certification status """
    sess = GlobalDB.db().session

    offset = limit * (page - 1)

    cgac_codes = [aff.cgac.cgac_code for aff in g.user.affiliations]
    query = sess.query(Submission)
    if not g.user.website_admin:
        query = query.filter(sa.or_(Submission.cgac_code.in_(cgac_codes),
                                    Submission.user_id == g.user.user_id))
    if certified != 'mixed':
        query = query.filter_by(publishable=certified)
    submissions = query.order_by(Submission.updated_at.desc()).\
        limit(limit).offset(offset)

    return JsonResponse.create(StatusCode.OK, {
        "submissions": [serialize_submission(s) for s in submissions],
        "total": query.count()
    })


def serialize_submission(submission):
    """Convert the provided submission into a dictionary in a schema the
    frontend expects"""
    sess = GlobalDB.db().session
    # @todo these should probably be part of the query rather than spawning n
    # queries
    total_size = sess.query(func.sum(Job.file_size)).\
        filter_by(submission_id=submission.submission_id).\
        scalar() or 0

    status = get_submission_status(submission)
    if submission.user_id is None:
        submission_user_name = "No user"
    else:
        submission_user_name = sess.query(User).filter_by(user_id=submission.user_id).one().name

    return {
        "submission_id": submission.submission_id,
        "last_modified": submission.updated_at.strftime('%Y-%m-%d'),
        "size": total_size,
        "status": status,
        "errors": submission.number_of_errors,
        # @todo why are these a different format?
        "reporting_start_date": str(submission.reporting_start_date),
        "reporting_end_date": str(submission.reporting_end_date),
        "user": {"user_id": submission.user_id,
                 "name": submission_user_name}
    }


def submission_report_url(submission, warning, file_type, cross_type):
    """ Gets the signed URL for the specified file """
    file_name = report_file_name(
        submission.submission_id, warning, file_type, cross_type)
    if CONFIG_BROKER['local']:
        url = os.path.join(CONFIG_BROKER['broker_files'], file_name)
    else:
        url = s3UrlHandler().getSignedUrl("errors", file_name, method="GET")
    return JsonResponse.create(StatusCode.OK, {"url": url})


def get_cross_report_key(source_type, target_type, is_warning=False):
    """ Generate a key for cross-file error reports """
    if is_warning:
        return "cross_warning_{}-{}".format(source_type, target_type)
    else:
        return "cross_{}-{}".format(source_type, target_type)


def submission_error(submission_id, file_type):
    """ Check that submission exists and user has permission to it

    Args:
        submission_id:  ID of submission to check
        file_type: file type that has been requested

    Returns:
        A JsonResponse if there's an error, None otherwise
    """
    sess = GlobalDB.db().session

    submission = sess.query(Submission).filter_by(submission_id=submission_id).one_or_none()
    if submission is None:
        # Submission does not exist, change to 400 in this case since
        # route call specified a bad ID
        response_dict = {
            "message": "Submission does not exist",
            "file_type": file_type,
            "url": "#",
            "status": "failed"
        }
        if file_type in ('D1', 'D2'):
            # Add empty start and end dates
            response_dict["start"] = ""
            response_dict["end"] = ""
        return JsonResponse.error(NoResultFound, StatusCode.CLIENT_ERROR, **response_dict)

    if not current_user_can_on_submission('writer', submission):
        response_dict = {
            "message": "User does not have permission to view that submission",
            "file_type": file_type,
            "url": "#",
            "status": "failed"
        }
        if file_type in ('D1', 'D2'):
            # Add empty start and end dates
            response_dict["start"] = ""
            response_dict["end"] = ""
        return JsonResponse.create(StatusCode.PERMISSION_DENIED, response_dict)


def get_xml_response_content(api_url):
    """ Retrieve XML Response from the provided API url """
    result = requests.get(api_url, verify=False, timeout=120).text
    logger.debug('Result for %s: %s', api_url, result)
    return result


def get_lines_from_csv(file_path):
    """ Retrieve all lines from specified CSV file """
    lines = []
    with open(file_path) as file:
        for line in reader(file):
            lines.append(line)
    return lines


def map_generate_status(upload_job, validation_job=None):
    """ Maps job status to file generation statuses expected by frontend """
    sess = GlobalDB.db().session
    upload_status = upload_job.job_status.name
    if validation_job is None:
        errors_present = False
        validation_status = None
    else:
        validation_status = validation_job.job_status.name
        if checkNumberOfErrorsByJobId(validation_job.job_id) > 0:
            errors_present = True
        else:
            errors_present = False

    response_status = FileHandler.STATUS_MAP[upload_status]
    if response_status == "failed" and upload_job.error_message is None:
        # Provide an error message if none present
        upload_job.error_message = "Upload job failed without error message"

    if validation_job is None:
        # No validation job, so don't need to check it
        sess.commit()
        return response_status

    if response_status == "finished":
        # Check status of validation job if present
        response_status = FileHandler.VALIDATION_STATUS_MAP[validation_status]
        if response_status == "finished" and errors_present:
            # If validation completed with errors, mark as failed
            response_status = "failed"
            upload_job.error_message = "Validation completed but row-level errors were found"

    if response_status == "failed":
        if upload_job.error_message is None and validation_job.error_message is None:
            if validation_status == "invalid":
                upload_job.error_message = "Generated file had file-level errors"
            else:
                upload_job.error_message = "Validation job had an internal error"

        elif upload_job.error_message is None:
            upload_job.error_message = validation_job.error_message
    sess.commit()
    return response_status<|MERGE_RESOLUTION|>--- conflicted
+++ resolved
@@ -75,11 +75,7 @@
         self.serverPath = server_path
         self.s3manager = s3UrlHandler()
 
-<<<<<<< HEAD
-    def get_error_report_urls_for_submission(self, is_warning=False):
-=======
-    def getErrorReportURLsForSubmission(self, submission_id, is_warning=False):
->>>>>>> 3ee61df6
+    def get_error_report_urls_for_submission(self, submission_id, is_warning=False):
         """
         Gets the Signed URLs for download based on the submissionId
         """
