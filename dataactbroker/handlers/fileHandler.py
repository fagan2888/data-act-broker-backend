import os
import smart_open
from collections import namedtuple
from csv import reader
from datetime import datetime
import logging
from dateutil.relativedelta import relativedelta
from uuid import uuid4
from shutil import copyfile
import threading

import calendar

import requests
from flask import g, request
from requests.exceptions import Timeout
import sqlalchemy as sa
from sqlalchemy import func
from sqlalchemy.orm import aliased
from sqlalchemy.orm.exc import NoResultFound
from sqlalchemy.sql.expression import case
from werkzeug.utils import secure_filename

from dataactbroker.permissions import current_user_can, current_user_can_on_submission
from dataactcore.aws.s3Handler import S3Handler
from dataactcore.config import CONFIG_BROKER, CONFIG_SERVICES
from dataactcore.interfaces.db import GlobalDB
from dataactcore.models.domainModels import CGAC, FREC, CFDAProgram, SubTierAgency, Zips
from dataactcore.models.errorModels import File
from dataactcore.models.stagingModels import DetachedAwardFinancialAssistance, PublishedAwardFinancialAssistance
from dataactcore.models.jobModels import (
    FileGenerationTask, Job, Submission, SubmissionNarrative, SubmissionSubTierAffiliation, RevalidationThreshold,
    CertifyHistory, CertifiedFilesHistory)
from dataactcore.models.userModel import User
from dataactcore.models.lookups import (
    FILE_TYPE_DICT, FILE_TYPE_DICT_LETTER, FILE_TYPE_DICT_LETTER_ID, PUBLISH_STATUS_DICT, JOB_STATUS_DICT,
    JOB_TYPE_DICT, RULE_SEVERITY_DICT, FILE_TYPE_DICT_ID, JOB_STATUS_DICT_ID, FILE_STATUS_DICT, PUBLISH_STATUS_DICT_ID,
    FILE_TYPE_DICT_LETTER_NAME)
from dataactcore.models.views import SubmissionUpdatedView
from dataactcore.utils.jsonResponse import JsonResponse
from dataactcore.utils.report import get_cross_file_pairs, report_file_name
from dataactcore.utils.requestDictionary import RequestDictionary
from dataactcore.utils.responseException import ResponseException
from dataactcore.utils.statusCode import StatusCode
from dataactcore.utils.stringCleaner import StringCleaner
from dataactcore.interfaces.function_bag import (
    create_jobs, create_submission, get_error_metrics_by_job_jd, get_error_type, get_submission_status,
    mark_job_status, run_job_checks, create_file_if_needed, get_last_validated_date,
    get_lastest_certified_date)
from dataactvalidator.filestreaming.csv_selection import write_csv
from dataactbroker.handlers.fileGenerationHandler import generate_e_file, generate_f_file

logger = logging.getLogger(__name__)


class FileHandler:
    """ Responsible for all tasks relating to file upload

    Static fields:
    FILE_TYPES -- list of file labels that can be included

    Instance fields:
    request -- A flask request object, comes with the request
    s3manager -- instance of S3Handler, manages calls to S3
    """

    # 1024 sounds like a good chunk size, we can change if needed
    CHUNK_SIZE = 1024
    FILE_TYPES = ["appropriations", "award_financial", "program_activity"]
    EXTERNAL_FILE_TYPES = ["award", "award_procurement", "executive_compensation", "sub_award"]
    VALIDATOR_RESPONSE_FILE = "validatorResponse"
    STATUS_MAP = {"waiting": "invalid", "ready": "invalid", "running": "waiting", "finished": "finished",
                  "invalid": "failed", "failed": "failed"}
    VALIDATION_STATUS_MAP = {"waiting": "waiting", "ready": "waiting", "running": "waiting", "finished": "finished",
                             "failed": "failed", "invalid": "failed"}

    UploadFile = namedtuple('UploadFile', ['file_type', 'upload_name', 'file_name', 'file_letter'])

    def __init__(self, route_request, is_local=False, server_path=""):
        """ Create the File Handler

        Arguments:
            route_request - HTTP request object for this route
            isLocal - True if this is a local installation that will not use AWS or Smartronix
            serverPath - If isLocal is True, this is used as the path to local files
        """
        self.request = route_request
        self.isLocal = is_local
        self.serverPath = server_path
        self.s3manager = S3Handler()

    def get_error_report_urls_for_submission(self, submission_id, is_warning=False):
        """
        Gets the Signed URLs for download based on the submissionId
        """
        sess = GlobalDB.db().session
        try:
            self.s3manager = S3Handler()
            response_dict = {}
            jobs = sess.query(Job).filter_by(submission_id=submission_id)
            for job in jobs:
                if job.job_type.name == 'csv_record_validation':
                    report_name = report_file_name(
                        job.submission_id, is_warning, job.file_type.name)
                    if is_warning:
                        key = 'job_{}_warning_url'.format(job.job_id)
                    else:
                        key = 'job_{}_error_url'.format(job.job_id)
                    if not self.isLocal:
                        response_dict[key] = self.s3manager.get_signed_url("errors", report_name, method="GET")
                    else:
                        path = os.path.join(self.serverPath, report_name)
                        response_dict[key] = path

            # For each pair of files, get url for the report
            for c in get_cross_file_pairs():
                first_file = c[0]
                second_file = c[1]
                report_name = report_file_name(
                    submission_id, is_warning, first_file.name,
                    second_file.name
                )
                if self.isLocal:
                    report_path = os.path.join(self.serverPath, report_name)
                else:
                    report_path = self.s3manager.get_signed_url("errors", report_name, method="GET")
                # Assign to key based on source and target
                response_dict[get_cross_report_key(first_file.name, second_file.name, is_warning)] = report_path

            return JsonResponse.create(StatusCode.OK, response_dict)

        except ResponseException as e:
            return JsonResponse.error(e, StatusCode.CLIENT_ERROR)
        except Exception as e:
            # Unexpected exception, this is a 500 server error
            return JsonResponse.error(e, StatusCode.INTERNAL_ERROR)

    def submit(self, create_credentials):
        """ Builds S3 URLs for a set of files and adds all related jobs to job tracker database

        Flask request should include keys from FILE_TYPES class variable above

        Arguments:
            create_credentials - If True, will create temporary credentials for S3 uploads

        Returns:
        Flask response returned will have key_url and key_id for each key in the request
        key_url is the S3 URL for uploading
        key_id is the job id to be passed to the finalize_submission route
        """
        sess = GlobalDB.db().session
        try:
            response_dict = {}
            upload_files = []
            request_params = RequestDictionary.derive(self.request)

            # unfortunately, field names in the request don't match
            # field names in the db/response. create a mapping here.
            request_submission_mapping = {
                "cgac_code": "cgac_code",
                "frec_code": "frec_code",
                "reporting_period_start_date": "reporting_start_date",
                "reporting_period_end_date": "reporting_end_date",
                "is_quarter": "is_quarter_format"}

            submission_data = {}
            existing_submission_id = request_params.get('existing_submission_id')
            if existing_submission_id:
                existing_submission = True
                existing_submission_obj = sess.query(Submission).\
                    filter_by(submission_id=existing_submission_id).\
                    one()
            else:
                existing_submission = None
                existing_submission_obj = None
            for request_field, submission_field in request_submission_mapping.items():
                if request_field in request_params:
                    request_value = request_params[request_field]
                    submission_data[submission_field] = request_value
                # all of those fields are required unless
                # existing_submission_id is present
                elif 'existing_submission_id' not in request_params:
                    raise ResponseException('{} is required'.format(request_field), StatusCode.CLIENT_ERROR, ValueError)
            # make sure submission dates are valid
            formatted_start_date, formatted_end_date = FileHandler.check_submission_dates(
                submission_data.get('reporting_start_date'),
                submission_data.get('reporting_end_date'),
                submission_data.get('is_quarter_format'),
                existing_submission_obj)
            submission_data['reporting_start_date'] = formatted_start_date
            submission_data['reporting_end_date'] = formatted_end_date

            submission = create_submission(g.user.user_id, submission_data,
                                           existing_submission_obj)

            cant_edit = (
                existing_submission and
                not current_user_can_on_submission(
                    'writer', existing_submission_obj)
            )
            cant_create = not current_user_can('writer', submission.cgac_code, submission.frec_code)
            if cant_edit or cant_create:
                raise ResponseException(
                    "User does not have permission to create/modify that "
                    "submission", StatusCode.PERMISSION_DENIED
                )
            else:
                sess.add(submission)
                sess.commit()

            # build fileNameMap to be used in creating jobs
            self.build_file_map(request_params, FileHandler.FILE_TYPES, response_dict, upload_files, submission,
                                existing_submission)

            if not upload_files and existing_submission:
                raise ResponseException("Must include at least one file for an existing submission",
                                        StatusCode.CLIENT_ERROR)
            if not existing_submission:
                # don't add external files to existing submission
                for ext_file_type in FileHandler.EXTERNAL_FILE_TYPES:
                    filename = CONFIG_BROKER["".join([ext_file_type, "_file_name"])]

                    if not self.isLocal:
                        upload_name = "{}/{}".format(
                            submission.submission_id,
                            S3Handler.get_timestamped_filename(filename)
                        )
                    else:
                        upload_name = filename
                    response_dict[ext_file_type + "_key"] = upload_name
                    upload_files.append(FileHandler.UploadFile(
                        file_type=ext_file_type,
                        upload_name=upload_name,
                        file_name=filename,
                        file_letter=FILE_TYPE_DICT_LETTER[FILE_TYPE_DICT[ext_file_type]]
                    ))

            self.create_response_dict_for_submission(upload_files, submission, existing_submission, response_dict,
                                                     create_credentials)
            return JsonResponse.create(StatusCode.OK, response_dict)
        except (ValueError, TypeError, NotImplementedError) as e:
            return JsonResponse.error(e, StatusCode.CLIENT_ERROR)
        except ResponseException as e:
            # call error route directly, status code depends on exception
            return JsonResponse.error(e, e.status)
        except Exception as e:
            # unexpected exception, this is a 500 server error
            return JsonResponse.error(e, StatusCode.INTERNAL_ERROR)

    @staticmethod
    def check_submission_dates(start_date, end_date, is_quarter, existing_submission=None):
        """Check validity of incoming submission start and end dates."""
        # if any of the date fields are none, there should be an existing submission
        # otherwise, we shouldn't be here
        if None in (start_date, end_date, is_quarter) and existing_submission is None:
            raise ResponseException("An existing submission is required when start/end date"
                                    " or is_quarter aren't supplied", StatusCode.INTERNAL_ERROR)

        # convert submission start/end dates from the request into Python date
        # objects. if a date is missing, grab it from the existing submission
        # note: a previous check ensures that there's an existing submission
        # when the start/end dates are empty
        date_format = '%m/%Y'
        try:
            if start_date is not None:
                start_date = datetime.strptime(start_date, date_format).date()
            else:
                start_date = existing_submission.reporting_start_date
            if end_date is not None:
                end_date = datetime.strptime(end_date, date_format).date()
            else:
                end_date = existing_submission.reporting_end_date
        except ValueError:
            raise ResponseException("Date must be provided as MM/YYYY", StatusCode.CLIENT_ERROR,
                                    ValueError)

        # the front-end is doing date checks, but we'll also do a few server side to ensure
        # everything is correct when clients call the API directly
        if start_date > end_date:
            raise ResponseException(
                "Submission start date {} is after the end date {}".format(start_date, end_date),
                StatusCode.CLIENT_ERROR)

        # currently, broker allows quarterly submissions for a single quarter only. the front-end
        # handles this requirement, but since we have some downstream logic that depends on a
        # quarterly submission representing one quarter, we'll check server side as well
        is_quarter = is_quarter if is_quarter is not None else existing_submission.is_quarter_format
        if is_quarter is None:
            is_quarter = existing_submission.is_quarter_format
        if is_quarter:
            if relativedelta(end_date + relativedelta(months=1), start_date).months != 3:
                raise ResponseException(
                    "Quarterly submission must span 3 months", StatusCode.CLIENT_ERROR)
            if end_date.month % 3 != 0:
                raise ResponseException(
                    "Invalid end month for a quarterly submission: {}".format(end_date.month),
                    StatusCode.CLIENT_ERROR)

        # change end_date date to the final date
        end_date = datetime.strptime(
                        str(end_date.year) + '/' +
                        str(end_date.month) + '/' +
                        str(calendar.monthrange(end_date.year, end_date.month)[1]),
                        '%Y/%m/%d'
                    ).date()

        return start_date, end_date

    @staticmethod
    def finalize(job_id):
        """ Set upload job in job tracker database to finished, allowing dependent jobs to be started

        Flask request should include key "upload_id", which holds the job_id for the file_upload job

        Returns:
        A flask response object, if successful just contains key "success" with value True, otherwise value is False
        """
        sess = GlobalDB.db().session
        response_dict = {}
        try:
            # Compare user ID with user who submitted job, if no match return 400
            job = sess.query(Job).filter_by(job_id=job_id).one()
            submission = sess.query(Submission).filter_by(submission_id=job.submission_id).one()
            if not current_user_can_on_submission('writer', submission):
                # This user cannot finalize this job
                raise ResponseException(
                    "Cannot finalize a job for a different agency",
                    StatusCode.CLIENT_ERROR
                )
            # Change job status to finished
            if job.job_type_id == JOB_TYPE_DICT["file_upload"]:
                mark_job_status(job_id, 'finished')
                response_dict["success"] = True
                return JsonResponse.create(StatusCode.OK, response_dict)
            else:
                raise ResponseException("Wrong job type for finalize route", StatusCode.CLIENT_ERROR)

        except (ValueError, TypeError) as e:
            return JsonResponse.error(e, StatusCode.CLIENT_ERROR)
        except ResponseException as e:
            return JsonResponse.error(e, e.status)
        except Exception as e:
            # Unexpected exception, this is a 500 server error
            return JsonResponse.error(e, StatusCode.INTERNAL_ERROR)

    def upload_file(self):
        """ Saves a file and returns the saved path.  Should only be used for local installs. """
        try:
            if self.isLocal:
                uploaded_file = request.files['file']
                if uploaded_file:
                    seconds = int((datetime.utcnow() - datetime(1970, 1, 1)).total_seconds())
                    filename = "".join([str(seconds), "_", secure_filename(uploaded_file.filename)])
                    path = os.path.join(self.serverPath, filename)
                    uploaded_file.save(path)
                    return_dict = {"path": path}
                    return JsonResponse.create(StatusCode.OK, return_dict)
                else:
                    raise ResponseException("Failure to read file",
                                            StatusCode.CLIENT_ERROR)
            else:
                raise ResponseException("Route Only Valid For Local Installs",
                                        StatusCode.CLIENT_ERROR)
        except (ValueError, TypeError) as e:
            return JsonResponse.error(e, StatusCode.CLIENT_ERROR)
        except ResponseException as e:
            return JsonResponse.error(e, e.status)
        except Exception as e:
            # Unexpected exception, this is a 500 server error
            return JsonResponse.error(e, StatusCode.INTERNAL_ERROR)

    def start_generation_job(self, job):
        """ Initiates a file generation job

        Args:
            job: the file generation job to start

        Returns:
            Tuple of boolean indicating successful start, and error response if False

        """
        sess = GlobalDB.db().session
        file_type_name = job.file_type.name
        file_type = job.file_type.letter_name

        try:
            if file_type in ['D1', 'D2']:
                # Populate start and end dates, these should be provided in
                # MM/DD/YYYY format, using calendar year (not fiscal year)
                request_dict = RequestDictionary(self.request)
                start_date = request_dict.get_value("start")
                end_date = request_dict.get_value("end")

                if not (StringCleaner.is_date(start_date) and StringCleaner.is_date(end_date)):
                    raise ResponseException(
                        "Start or end date cannot be parsed into a date",
                        StatusCode.CLIENT_ERROR
                    )
            elif file_type not in ["E", "F"]:
                raise ResponseException(
                    "File type must be either D1, D2, E or F",
                    StatusCode.CLIENT_ERROR
                )
        except ResponseException as e:
            return False, JsonResponse.error(e, e.status, file_type=file_type, status='failed')

        submission = sess.query(Submission).filter_by(submission_id=job.submission_id).one()
        cgac_code = submission.cgac_code
        frec_code = submission.frec_code

        # Generate and upload file to S3
        job = self.add_generation_job_info(file_type_name=file_type_name, job=job)
        upload_file_name, timestamped_name = job.filename, job.original_filename

        if file_type in ["D1", "D2"]:
            logger.debug('Adding job info for job id of %s', job.job_id)
            return self.add_job_info_for_d_file(upload_file_name, timestamped_name, submission.submission_id, file_type,
                                                file_type_name, start_date, end_date, cgac_code, frec_code, job)
        elif file_type == 'E':
            # Start separate thread to generate file E
            t = threading.Thread(target=generate_e_file, args=(submission.submission_id, job.job_id, timestamped_name,
                                                               upload_file_name, self.isLocal))
            t.start()
        elif file_type == 'F':
            # Start separate thread to generate file F
            t = threading.Thread(target=generate_f_file, args=(submission.submission_id, job.job_id, timestamped_name,
                                                               upload_file_name, self.isLocal))
            t.start()

        return True, None

    def add_job_info_for_d_file(self, upload_file_name, timestamped_name, submission_id, file_type, file_type_name,
                                start_date, end_date, cgac_code, frec_code, job):
        """ Populates upload and validation job objects with start and end dates, filenames, and status

        Args:
            upload_file_name - Filename to use on S3
            timestamped_name - Version of filename without user ID
            submission_id - Submission to add D files to
            file_type - File type as either "D1" or "D2"
            file_type_name - Full name of file type
            start_date - Beginning of period for D file
            end_date - End of period for D file
            cgac_code - Agency to generate D file for
            frec_code - Alternate Agency to generate D file for
            job - Job object for upload job
        """
        sess = GlobalDB.db().session
        val_job = sess.query(Job).filter_by(
            submission_id=submission_id,
            file_type_id=FILE_TYPE_DICT[file_type_name],
            job_type_id=JOB_TYPE_DICT['csv_record_validation']
        ).one()
        try:
            val_job.filename = upload_file_name
            val_job.original_filename = timestamped_name
            val_job.job_status_id = JOB_STATUS_DICT["waiting"]
            job.start_date = datetime.strptime(start_date, "%m/%d/%Y").date()
            job.end_date = datetime.strptime(end_date, "%m/%d/%Y").date()
            val_job.start_date = datetime.strptime(start_date, "%m/%d/%Y").date()
            val_job.end_date = datetime.strptime(end_date, "%m/%d/%Y").date()

            # Clear out error messages to prevent stale messages
            job.error_message = ''
            val_job.error_message = ''
        except ValueError as e:
            # Date was not in expected format
            exc = ResponseException(str(e), StatusCode.CLIENT_ERROR, ValueError)
            return False, JsonResponse.error(
                exc, exc.status, url="", start="", end="",
                file_type=file_type
            )

        error = self.call_d_file_api(file_type_name, cgac_code, frec_code, start_date, end_date, job, val_job)

        return not error, error

    def call_d_file_api(self, file_type_name, cgac_code, frec_code, start_date, end_date, job, val_job=None):
        """ Call D file API, return True if results found, False otherwise """
        file_type = FILE_TYPE_DICT_LETTER[FILE_TYPE_DICT[file_type_name]]
        task_key = FileHandler.create_generation_task(job.job_id)

        if not self.isLocal:
            # Create file D API URL with dates and callback URL
            sess = GlobalDB.db().session
            if frec_code:
                cgac_code = sess.query(FREC).filter_by(frec_code=frec_code).one_or_none().cgac_code

            api_url = FileHandler.get_d_file_url(task_key, file_type_name, cgac_code, start_date, end_date)

            logger.debug('Calling D file API => %s', api_url)
            try:
                # Check for numFound = 0
                if "numFound='0'" in get_xml_response_content(api_url):
                    # No results found, skip validation and mark as finished.
                    #
                    # Skip check here is true since we don't need to check the dependencies for the upload job
                    # because there are no results. The validation job will manually be update versus running through
                    # the validator.
                    mark_job_status(job.job_id, "finished", skip_check=True)
                    job.filename = None

                    if val_job is not None:
                        mark_job_status(val_job.job_id, "finished")
                        # Create File object for this validation job
                        val_file = create_file_if_needed(val_job.job_id, filename=val_job.filename)
                        val_file.file_status_id = FILE_STATUS_DICT['complete']
                        val_job.number_of_rows = 0
                        val_job.number_of_rows_valid = 0
                        val_job.file_size = 0
                        val_job.number_of_errors = 0
                        val_job.number_of_warnings = 0
                        val_job.filename = None
                        # Update last validated date
                        val_job.last_validated = datetime.utcnow()
                    sess.commit()
            except Timeout as e:
                exc = ResponseException(str(e), StatusCode.CLIENT_ERROR, Timeout)
                return JsonResponse.error(e, exc.status, url="", start="", end="", file_type=file_type)
        else:
            self.complete_generation(task_key, file_type)

    def download_file(self, local_file_path, file_url, upload_name, response):
        """ Download a file locally from the specified URL, returns True if successful """
        if not self.isLocal:
            conn = self.s3manager.create_file_path(upload_name)
            with smart_open.smart_open(conn, 'w') as writer:
                # get request if it doesn't already exist
                if not response:
                    response = requests.get(file_url, stream=True)
                    # we only need to run this check if we haven't already
                    if response.status_code != 200:
                        # Could not download the file, return False
                        return False
                # write (stream) to file
                response.encoding = "utf-8"
                for chunk in response.iter_content(chunk_size=FileHandler.CHUNK_SIZE):
                    if chunk:
                        writer.write(chunk)
                return True
        elif not os.path.isfile(file_url):
            raise ResponseException('{} does not exist'.format(file_url),
                                    StatusCode.INTERNAL_ERROR)
        elif not os.path.isdir(os.path.dirname(local_file_path)):
            dirname = os.path.dirname(local_file_path)
            raise ResponseException('{} folder does not exist'.format(dirname),
                                    StatusCode.INTERNAL_ERROR)
        else:
            copyfile(file_url, local_file_path)
            return True

    def load_d_file(self, url, upload_name, timestamped_name, job_id, is_local, response=None):
        """ Pull D file from specified URL and write to S3 """
        sess = GlobalDB.db().session
        try:
            full_file_path = "".join([CONFIG_BROKER['d_file_storage_path'], timestamped_name])

            logger.debug('Downloading file...')
            if not self.download_file(full_file_path, url, upload_name, response):
                # Error occurred while downloading file, mark job as failed and record error message
                mark_job_status(job_id, "failed")
                job = sess.query(Job).filter_by(job_id=job_id).one()
                file_type = job.file_type.name
                if file_type == "award":
                    source = "ASP"
                elif file_type == "award_procurement":
                    source = "FPDS"
                else:
                    source = "unknown source"
                job.error_message = "A problem occurred receiving data from {}".format(source)

                raise ResponseException(job.error_message, StatusCode.CLIENT_ERROR)

            # we're streaming non-locally but locally we still need to write as a csv
            # because copyfile doesn't do it
            if self.isLocal:
                lines = get_lines_from_csv(full_file_path)

                write_csv(timestamped_name, upload_name, is_local, lines[0], lines[1:])

            logger.debug('Marking job id of %s', job_id)
            mark_job_status(job_id, "finished")
            return {"message": "Success", "file_name": timestamped_name}
        except Exception as e:
            logger.exception('Exception caught => %s', e)
            # Log the error
            JsonResponse.error(e, 500)
            sess.query(Job).filter_by(job_id=job_id).one().error_message = str(e)
            mark_job_status(job_id, "failed")
            sess.commit()
            raise e
        finally:
            # need to explicitly close because this function can get called by a thread
            GlobalDB.close()

    def generate_file(self, submission_id, file_type):
        """ Start a file generation job for the specified file type """
        logger.debug('Starting D file generation')
        logger.debug('Submission ID = %s / File type = %s',
                     submission_id, file_type)

        sess = GlobalDB.db().session

        # Check permission to submission
        error = submission_error(submission_id, file_type)
        if error:
            return error

        job = sess.query(Job).filter_by(
            submission_id=submission_id,
            file_type_id=FILE_TYPE_DICT_LETTER_ID[file_type],
            job_type_id=JOB_TYPE_DICT['file_upload']
        ).one()

        try:
            # Check prerequisites on upload job
            if not run_job_checks(job.job_id):
                raise ResponseException(
                    "Must wait for completion of prerequisite validation job",
                    StatusCode.CLIENT_ERROR
                )
        except ResponseException as exc:
            return JsonResponse.error(exc, exc.status)

        success, error_response = self.start_generation_job(job)

        logger.debug('Finished start_generation_job method')
        if not success:
            # If not successful, set job status as "failed"
            mark_job_status(job.job_id, "failed")
            return error_response

        submission = sess.query(Submission).\
            filter_by(submission_id=submission_id).\
            one()

        if file_type in ["D1", "D2"]:
            # Change the publish status back to updated if certified
            if submission.publish_status_id == PUBLISH_STATUS_DICT['published']:
                submission.publishable = False
                submission.publish_status_id = PUBLISH_STATUS_DICT['updated']
                sess.commit()

            # Set cross-file validation status to waiting if it's not already
            cross_file_job = sess.query(Job).filter(Job.submission_id == submission_id,
                                                    Job.job_type_id == JOB_TYPE_DICT['validation'],
                                                    Job.job_status_id != JOB_STATUS_DICT['waiting']).one_or_none()

            # No need to update it for each type of D file generation job, just do it once
            if cross_file_job:
                cross_file_job.job_status_id = JOB_STATUS_DICT['waiting']
                sess.commit()

        # Return same response as check generation route
        return self.check_generation(submission, file_type)

    def generate_detached_file(self, file_type, cgac_code, frec_code, start, end):
        """ Start a file generation job for the specified file type """
        logger.debug("Starting detached D file generation")

        # check if date format is MM/DD/YYYY
        if not (StringCleaner.is_date(start) and StringCleaner.is_date(end)):
            raise ResponseException("Start or end date cannot be parsed into a date", StatusCode.CLIENT_ERROR)

        # add job info
        file_type_name = FILE_TYPE_DICT_ID[FILE_TYPE_DICT_LETTER_ID[file_type]]
        new_job = self.add_generation_job_info(
            file_type_name=file_type_name,
            dates={'start_date': start, 'end_date': end}
        )

        result = self.call_d_file_api(file_type_name, cgac_code, frec_code, start, end, new_job)

        # Return same response as check generation route
        return result or self.check_detached_generation(new_job.job_id)

    def upload_detached_file(self, create_credentials):
        """ Builds S3 URLs for a set of detached files and adds all related jobs to job tracker database

        Flask request should include keys from FILE_TYPES class variable above

        Arguments:
            create_credentials - If True, will create temporary credentials for S3 uploads

        Returns:
        Flask response returned will have key_url and key_id for each key in the request
        key_url is the S3 URL for uploading
        key_id is the job id to be passed to the finalize_submission route
        """
        logger.debug("Starting detached D file upload")
        sess = GlobalDB.db().session
        try:
            response_dict = {}
            upload_files = []
            request_params = RequestDictionary.derive(self.request)

            job_data = {}
            # Check for existing submission
            existing_submission_id = request_params.get('existing_submission_id')
            if existing_submission_id:
                existing_submission = True
                existing_submission_obj = sess.query(Submission).\
                    filter_by(submission_id=existing_submission_id).\
                    one()
                jobs = sess.query(Job).filter(Job.submission_id == existing_submission_id)
                # set all jobs to their initial status of "waiting"
                jobs[0].job_status_id = JOB_STATUS_DICT['waiting']
                sess.commit()

            else:
                existing_submission = None
                existing_submission_obj = None

            if existing_submission_obj is not None:
                cgac_code = existing_submission_obj.cgac_code
                frec_code = existing_submission_obj.frec_code
            else:
                sub_tier_agency = sess.query(SubTierAgency).\
                    filter_by(sub_tier_agency_code=request_params["agency_code"]).one()
                cgac_code = sub_tier_agency.cgac.cgac_code
<<<<<<< HEAD
                frec_code = sub_tier_agency.frec.frec_code
                date_format = '%d/%m/%Y'
                try:
                    # convert submission start/end dates from the request into Python date objects
                    formatted_start_date = datetime.strptime(job_data['reporting_start_date'], date_format).date()
                    formatted_end_date = datetime.strptime(job_data['reporting_end_date'], date_format).date()
                except ValueError:
                    raise ResponseException("Date must be provided as DD/MM/YYYY", StatusCode.CLIENT_ERROR, ValueError)
=======
>>>>>>> 0b2b67d9

            # get the cgac code associated with this sub tier agency
            job_data["cgac_code"] = cgac_code
            job_data["frec_code"] = frec_code
            job_data["d2_submission"] = True
            job_data['reporting_start_date'] = None
            job_data['reporting_end_date'] = None

<<<<<<< HEAD
            # the front-end is doing date checks, but we'll also do a few server side to ensure everything is correct
            # when clients call the API directly
            if job_data.get('reporting_start_date') > job_data.get('reporting_end_date'):
                raise ResponseException("Submission start date {} is after the end date {}".format(
                        job_data.get('reporting_start_date'), job_data.get('reporting_end_date')),
                        StatusCode.CLIENT_ERROR)

            if not current_user_can('writer', job_data["cgac_code"], job_data["frec_code"]):
                raise ResponseException("User does not have permission to create jobs for this agency",
                                        StatusCode.PERMISSION_DENIED)
=======
            '''
            Below lines commented out to temporarily allow all users
            to upload FABS data for all agencies during testing
            '''
            # if not current_user_can('writer', job_data["cgac_code"]):
            #     raise ResponseException("User does not have permission to create jobs for this agency",
            #                             StatusCode.PERMISSION_DENIED)
>>>>>>> 0b2b67d9

            submission = create_submission(g.user.user_id, job_data, existing_submission_obj)
            sess.add(submission)
            sess.commit()
            if existing_submission_obj is None:
                sub_tier_agency_id = sub_tier_agency.sub_tier_agency_id
                sub_tier_affiliation = SubmissionSubTierAffiliation(submission_id=submission.submission_id,
                                                                    sub_tier_agency_id=sub_tier_agency_id)
                sess.add(sub_tier_affiliation)
                sess.commit()

            # build fileNameMap to be used in creating jobs
            self.build_file_map(request_params, ['detached_award'], response_dict, upload_files, submission)

            self.create_response_dict_for_submission(upload_files, submission, existing_submission,
                                                     response_dict, create_credentials)
            return JsonResponse.create(StatusCode.OK, response_dict)
        except (ValueError, TypeError, NotImplementedError) as e:
            return JsonResponse.error(e, StatusCode.CLIENT_ERROR)
        except ResponseException as e:
            # call error route directly, status code depends on exception
            return JsonResponse.error(e, e.status)
        except Exception as e:
            # unexpected exception, this is a 500 server error
            return JsonResponse.error(e, StatusCode.INTERNAL_ERROR)
        except:
            return JsonResponse.error(Exception("Failed to catch exception"), StatusCode.INTERNAL_ERROR)

    @staticmethod
    def check_detached_generation(job_id):
        """ Return information about file generation jobs

        Returns:
            Response object with keys job_id, status, file_type, url, message, start, and end.
        """
        sess = GlobalDB.db().session

        # We want to user first() here so we can see if the job is None so we can mark
        # the status as invalid to indicate that a status request is invoked for a job that
        # isn't created yet
        upload_job = sess.query(Job).filter_by(job_id=job_id).one_or_none()

        response_dict = {'job_id': job_id, 'status': '', 'file_type': '', 'message': '', 'url': '',
                         'start': '', 'end': ''}

        if upload_job is None:
            response_dict['status'] = 'invalid'
            response_dict['message'] = 'No generation job found with the specified ID'
            return JsonResponse.create(StatusCode.OK, response_dict)
        elif upload_job.filename is None:
            response_dict['status'] = 'invalid'
            response_dict['message'] = 'No file has been generated for this submission.'
            return JsonResponse.create(StatusCode.OK, response_dict)

        file_type = FILE_TYPE_DICT_LETTER[upload_job.file_type_id]
        response_dict["status"] = JOB_STATUS_DICT_ID[upload_job.job_status_id]
        response_dict["file_type"] = file_type
        response_dict["message"] = upload_job.error_message or ""
        if upload_job.filename is None:
            response_dict["url"] = "#"
        elif CONFIG_BROKER["use_aws"]:
            path, file_name = upload_job.filename.split("/")
            response_dict["url"] = S3Handler().get_signed_url(path=path, file_name=file_name, bucket_route=None,
                                                              method="GET")
        else:
            response_dict["url"] = upload_job.filename

        response_dict["start"] = upload_job.start_date.strftime(
            "%m/%d/%Y") if upload_job.start_date is not None else ""
        response_dict["end"] = upload_job.end_date.strftime("%m/%d/%Y") if upload_job.end_date is not None else ""

        return JsonResponse.create(StatusCode.OK, response_dict)

    @staticmethod
    def check_generation(submission, file_type):
        """ Return information about file generation jobs

        Returns:
            Response object with keys status, file_type, url, message.
            If file_type is D1 or D2, also includes start and end.
        """
        sess = GlobalDB.db().session

        upload_job = sess.query(Job).filter_by(
            submission_id=submission.submission_id,
            file_type_id=FILE_TYPE_DICT_LETTER_ID[file_type],
            job_type_id=JOB_TYPE_DICT['file_upload']
        ).one()

        if file_type in ["D1", "D2"]:
            validation_job = sess.query(Job).filter_by(
                submission_id=submission.submission_id,
                file_type_id=FILE_TYPE_DICT_LETTER_ID[file_type],
                job_type_id=JOB_TYPE_DICT['csv_record_validation']
            ).one()
        else:
            validation_job = None
        response_dict = {
            'status': map_generate_status(upload_job, validation_job),
            'file_type': file_type,
            'size': upload_job.file_size,
            'message': upload_job.error_message or ""
        }
        if upload_job.filename is None:
            response_dict["url"] = "#"
        elif CONFIG_BROKER["use_aws"]:
            path, file_name = upload_job.filename.split("/")
            response_dict["url"] = S3Handler().get_signed_url(path=path, file_name=file_name, bucket_route=None,
                                                              method="GET")
        else:
            response_dict["url"] = upload_job.filename

        # Pull start and end from jobs table if D1 or D2
        if file_type in ["D1", "D2"]:
            response_dict["start"] = upload_job.start_date.strftime("%m/%d/%Y") if upload_job.start_date else ""
            response_dict["end"] = upload_job.end_date.strftime("%m/%d/%Y") if upload_job.end_date else ""

        return JsonResponse.create(StatusCode.OK, response_dict)

    @staticmethod
    def submit_detached_file(submission):
        """ Submits the FABS upload file associated with the submission ID """
        # Check to make sure it's a d2 submission
        if not submission.d2_submission:
            raise ResponseException("Submission is not a FABS submission", StatusCode.CLIENT_ERROR)

        # Check to make sure it isn't already a published submission
        if submission.publish_status_id != PUBLISH_STATUS_DICT['unpublished']:
            raise ResponseException("Submission has already been published", StatusCode.CLIENT_ERROR)

        # if it's an unpublished FABS submission, we can start the process
        sess = GlobalDB.db().session
        submission_id = submission.submission_id

        try:
            # get all valid lines for this submission
            query = sess.query(DetachedAwardFinancialAssistance).\
                filter_by(is_valid=True, submission_id=submission_id).all()

            for row in query:
                # if it is not a delete row
                if row.correction_late_delete_ind is None or row.correction_late_delete_ind.upper() != "D":
                    # remove all keys in the row that are not in the intermediate table
                    temp_obj = row.__dict__
                    temp_obj.pop('detached_award_financial_assistance_id', None)
                    temp_obj.pop('submission_id', None)
                    temp_obj.pop('job_id', None)
                    temp_obj.pop('row_number', None)
                    temp_obj.pop('is_valid', None)
                    temp_obj.pop('_sa_instance_state', None)

                    temp_obj = fabs_derivations(temp_obj)
                    # if it is a new row, just insert it
                    if row.correction_late_delete_ind is None:
                        new_row = PublishedAwardFinancialAssistance(**temp_obj)
                        sess.add(new_row)
                    # if it's a correction row, check if it exists
                    else:
                        check_row = sess.query(PublishedAwardFinancialAssistance).\
                            filter_by(fain=row.fain, uri=row.uri,
                                      awarding_sub_tier_agency_c=row.awarding_sub_tier_agency_c,
                                      award_modification_amendme=row.award_modification_amendme).one_or_none()
                        # if the row exists, update the existing row
                        if check_row:
                            sess.query(PublishedAwardFinancialAssistance).\
                                filter_by(fain=row.fain, uri=row.uri,
                                          awarding_sub_tier_agency_c=row.awarding_sub_tier_agency_c,
                                          award_modification_amendme=row.award_modification_amendme).\
                                update(temp_obj, synchronize_session=False)
                        # if the row doesn't exist, add a new one
                        else:
                            new_row = PublishedAwardFinancialAssistance(**temp_obj)
                            sess.add(new_row)
                # if it is a delete row, delete the associated row from the list
                else:
                    sess.query(PublishedAwardFinancialAssistance).\
                        filter_by(fain=row.fain, uri=row.uri,
                                  awarding_sub_tier_agency_c=row.awarding_sub_tier_agency_c,
                                  award_modification_amendme=row.award_modification_amendme).delete()
            sess.commit()
        except Exception as e:
            # rollback the changes if there are any errors. We want to submit everything together
            sess.rollback()
            return JsonResponse.error(e, StatusCode.INTERNAL_ERROR)

        sess.query(Submission).filter_by(submission_id=submission_id).\
            update({"publish_status_id": PUBLISH_STATUS_DICT['published'], "certifying_user_id": g.user.user_id},
                   synchronize_session=False)
        certify_history = CertifyHistory(created_at=datetime.utcnow(), user_id=g.user.user_id,
                                         submission_id=submission_id)
        sess.add(certify_history)
        sess.commit()
        response_dict = {"submission_id": submission_id}
        return JsonResponse.create(StatusCode.OK, response_dict)

    def get_protected_files(self):
        """ Returns a set of urls to protected files on the help page """
        response = {}
        if self.isLocal:
            response["urls"] = {}
            return JsonResponse.create(StatusCode.CLIENT_ERROR, response)

        response["urls"] = self.s3manager.get_file_urls(bucket_name=CONFIG_BROKER["static_files_bucket"],
                                                        path=CONFIG_BROKER["help_files_path"])
        return JsonResponse.create(StatusCode.OK, response)

    def complete_generation(self, generation_id, file_type=None):
        """ For files D1 and D2, the API uses this route as a callback to load the generated file.
        Requires an 'href' key in the request that specifies the URL of the file to be downloaded

        Args:
            generation_id - Unique key stored in file_generation_task table, used in callback to
                identify which submission this file is for.
            file_type - the type of file to be generated, D1 or D2. Only used when calling
                complete_generation for local development

        """
        sess = GlobalDB.db().session
        try:
            if generation_id is None:
                raise ResponseException("Must include a generation ID", StatusCode.CLIENT_ERROR)

            if not self.isLocal:
                # Pull url from request
                request_dict = RequestDictionary.derive(self.request)
                logger.debug('Request content => %s', request_dict)

                if 'href' not in request_dict:
                    raise ResponseException("Request must include href key with URL of D file", StatusCode.CLIENT_ERROR)

                url = request_dict['href']
                logger.debug('Download URL => %s', url)
            else:
                if file_type == "D1":
                    url = CONFIG_SERVICES["d1_file_path"]
                else:
                    url = CONFIG_SERVICES["d2_file_path"]

            # Pull information based on task key
            logger.debug('Pulling information based on task key...')
            task = sess.query(FileGenerationTask).filter(FileGenerationTask.generation_task_key == generation_id).one()
            job = sess.query(Job).filter_by(job_id=task.job_id).one()
            logger.debug('Loading D file...')
            # if it isn't local, we want to make the actual loading a thread because we need to quickly respond to
            # metrostar
            if not self.isLocal:
                response = requests.get(url, stream=True)
                if response.status_code != 200:
                    # Error occurred while downloading file, mark job as failed and record error message
                    mark_job_status(job.job_id, "failed")
                    job = sess.query(Job).filter_by(job_id=job.job_id).one()
                    file_type = job.file_type.name
                    if file_type == "award":
                        source = "ASP"
                    elif file_type == "award_procurement":
                        source = "FPDS"
                    else:
                        source = "unknown source"
                    job.error_message = "A problem occurred receiving data from {}".format(source)

                    raise ResponseException(job.error_message, StatusCode.CLIENT_ERROR)

                logger.debug('Starting thread')
                t = threading.Thread(target=self.load_d_file, args=(url, job.filename, job.original_filename,
                                                                    job.job_id, self.isLocal, response))
                t.start()
            # local shouldn't be a thread, just wait, no one is waiting on us.
            else:
                result = self.load_d_file(url, job.filename, job.original_filename, job.job_id, self.isLocal)
                logger.debug('Load D file result => %s', result)
            return JsonResponse.create(StatusCode.OK, {"message": "File loaded successfully"})
        except ResponseException as e:
            return JsonResponse.error(e, e.status)
        except NoResultFound:
            # Did not find file generation task
            return JsonResponse.error(ResponseException("Generation task key not found", StatusCode.CLIENT_ERROR),
                                      StatusCode.CLIENT_ERROR)

    @staticmethod
    def get_d_file_url(task_key, file_type_name, cgac_code, start_date, end_date):
        """ Compiles the URL to be called in order to generate the D files """
        callback = "{}://{}:{}/v1/complete_generation/{}/".format(CONFIG_SERVICES["protocol"],
                                                                  CONFIG_SERVICES["broker_api_host"],
                                                                  CONFIG_SERVICES["broker_api_port"], task_key)
        logger.debug('Callback URL for %s: %s', FILE_TYPE_DICT_LETTER[FILE_TYPE_DICT[file_type_name]], callback)
        url = CONFIG_BROKER["".join([file_type_name, "_url"])].format(cgac_code, start_date, end_date,
                                                                      callback)
        return url

    @staticmethod
    def create_generation_task(job_id):
        sess = GlobalDB.db().session
        task_key = uuid4()
        task = FileGenerationTask(generation_task_key=task_key, job_id=job_id)
        sess.add(task)
        sess.commit()
        return task.generation_task_key

    def add_generation_job_info(self, file_type_name, job=None, dates=None):
        # if job is None, that means the info being added is for detached d file generation
        sess = GlobalDB.db().session

        if job is None:
            job = Job(job_type_id=JOB_TYPE_DICT['file_upload'], user_id=g.user.user_id,
                      file_type_id=FILE_TYPE_DICT[file_type_name], start_date=dates['start_date'],
                      end_date=dates['end_date'])
            sess.add(job)

        timestamped_name = S3Handler.get_timestamped_filename(
            CONFIG_BROKER["".join([str(file_type_name), "_file_name"])])
        if self.isLocal:
            upload_file_name = "".join([CONFIG_BROKER['broker_files'], timestamped_name])
        else:
            upload_file_name = "".join([str(job.submission_id), "/", timestamped_name])

        # This will update the reference so no need to return the job, just the upload and timestamped file names
        job.filename = upload_file_name
        job.original_filename = timestamped_name
        job.job_status_id = JOB_STATUS_DICT["running"]
        sess.commit()

        return job

    def build_file_map(self, request_params, file_type_list, response_dict, upload_files, submission,
                       existing_submission=False):
        """ build fileNameMap to be used in creating jobs """
        for file_type in file_type_list:
            # if file_type not included in request, and this is an update to an existing submission, skip it
            if not request_params.get(file_type):
                if existing_submission:
                    continue
                # this is a new submission, all files are required
                raise ResponseException("Must include all required files for new submission", StatusCode.CLIENT_ERROR)

            file_name = request_params.get(file_type)
            if file_name:
                if not self.isLocal:
                    upload_name = "{}/{}".format(
                        submission.submission_id,
                        S3Handler.get_timestamped_filename(file_name)
                    )
                else:
                    upload_name = file_name

                response_dict[file_type + "_key"] = upload_name
                upload_files.append(FileHandler.UploadFile(
                    file_type=file_type,
                    upload_name=upload_name,
                    file_name=file_name,
                    file_letter=FILE_TYPE_DICT_LETTER[FILE_TYPE_DICT[file_type]]
                ))

    def create_response_dict_for_submission(self, upload_files, submission, existing_submission, response_dict,
                                            create_credentials):
        file_job_dict = create_jobs(upload_files, submission, existing_submission)
        for file_type in file_job_dict.keys():
            if "submission_id" not in file_type:
                response_dict[file_type + "_id"] = file_job_dict[file_type]
        if create_credentials and not self.isLocal:
            self.s3manager = S3Handler(CONFIG_BROKER["aws_bucket"])
            response_dict["credentials"] = self.s3manager.get_temporary_credentials(g.user.user_id)
        else:
            response_dict["credentials"] = {"AccessKeyId": "local", "SecretAccessKey": "local",
                                            "SessionToken": "local", "Expiration": "local"}

        response_dict["submission_id"] = file_job_dict["submission_id"]
        if self.isLocal:
            response_dict["bucket_name"] = CONFIG_BROKER["broker_files"]
        else:
            response_dict["bucket_name"] = CONFIG_BROKER["aws_bucket"]

    @staticmethod
    def restart_validation(submission):
        # update all validation jobs to "ready"
        sess = GlobalDB.db().session
        initial_file_types = [FILE_TYPE_DICT['appropriations'], FILE_TYPE_DICT['program_activity'],
                              FILE_TYPE_DICT['award_financial']]

        jobs = sess.query(Job).filter(Job.submission_id == submission.submission_id).all()

        # set all jobs to their initial status of "waiting"
        for job in jobs:
            job.job_status_id = JOB_STATUS_DICT['waiting']

        # update upload jobs to "running", only for files A, B, and C
        upload_jobs = [job for job in jobs if job.job_type_id in [JOB_TYPE_DICT['file_upload']] and
                       job.file_type_id in initial_file_types]

        for job in upload_jobs:
            job.job_status_id = JOB_STATUS_DICT['running']
        sess.commit()

        # call finalize job for the upload jobs for files A, B, and C which will kick off the rest of
        for job in upload_jobs:
            FileHandler.finalize(job.job_id)

        return JsonResponse.create(StatusCode.OK, {"message": "Success"})

    def move_certified_files(self, submission, certify_history, is_local):
        sess = GlobalDB.db().session
        # Putting this here for now, get the uploads list
        jobs = sess.query(Job).filter(Job.submission_id == submission.submission_id,
                                      Job.job_type_id == JOB_TYPE_DICT['file_upload'],
                                      Job.filename.isnot(None)).all()
        possible_warning_files = [FILE_TYPE_DICT["appropriations"], FILE_TYPE_DICT["program_activity"],
                                  FILE_TYPE_DICT["award_financial"]]
        original_bucket = CONFIG_BROKER['aws_bucket']
        new_bucket = CONFIG_BROKER['certified_bucket']

        # route is used in multiple places, might as well just make it out here
        new_route = '{}/{}/{}/{}/'.format(submission.cgac_code, submission.frec_code, submission.reporting_fiscal_year,
                                          submission.reporting_fiscal_period // 3,
                                          certify_history.certify_history_id)
        for job in jobs:
            # non-local instances create a new path, local instances just use the existing one
            if not is_local:
                old_path_sections = job.filename.split("/")
                new_path = new_route + old_path_sections[-1]
            else:
                new_path = job.filename

            # get the warning file name for this file
            warning_file = None
            if job.file_type_id in possible_warning_files:
                # warning file is in the new path for non-local instances and just in its normal place for local ones
                if not is_local:
                    warning_file_name = report_file_name(submission.submission_id, True, job.file_type.name)
                    warning_file = new_route + warning_file_name

                    # move warning file while we're here
                    self.s3manager.copy_file(original_bucket=original_bucket, new_bucket=new_bucket,
                                             original_path="errors/" + warning_file_name, new_path=warning_file)
                else:
                    warning_file = CONFIG_SERVICES['error_report_path'] + report_file_name(submission.submission_id,
                                                                                           True, job.file_type.name)

            # get the narrative relating to the file
            narrative = sess.query(SubmissionNarrative).\
                filter_by(submission_id=submission.submission_id, file_type_id=job.file_type_id).one_or_none()
            if narrative:
                narrative = narrative.narrative

            # create the certified_files_history for this file
            certified_file_history = CertifiedFilesHistory(certify_history_id=certify_history.certify_history_id,
                                                           submission_id=submission.submission_id,
                                                           filename=new_path,
                                                           file_type_id=job.file_type_id, narrative=narrative,
                                                           warning_filename=warning_file)
            sess.add(certified_file_history)

            # only actually move the files if it's not a local submission
            if not is_local:
                self.s3manager.copy_file(original_bucket=original_bucket, new_bucket=new_bucket,
                                         original_path=job.filename, new_path=new_path)

        cross_list = {"B": "A", "C": "B", "D1": "C", "D2": "C"}
        for key, value in cross_list.items():
            first_file = FILE_TYPE_DICT_LETTER_NAME[value]
            second_file = FILE_TYPE_DICT_LETTER_NAME[key]

            # create warning file path
            if not is_local:
                warning_file_name = report_file_name(submission.submission_id, True, first_file, second_file)
                warning_file = new_route + warning_file_name

                # move the file if we aren't local
                self.s3manager.copy_file(original_bucket=original_bucket, new_bucket=new_bucket,
                                         original_path="errors/" + warning_file_name, new_path=warning_file)
            else:
                warning_file = CONFIG_SERVICES['error_report_path'] + report_file_name(submission.submission_id, True,
                                                                                       first_file, second_file)

            # add certified history
            certified_file_history = CertifiedFilesHistory(certify_history_id=certify_history.certify_history_id,
                                                           submission_id=submission.submission_id,
                                                           filename=None,
                                                           file_type_id=None, narrative=None,
                                                           warning_filename=warning_file)
            sess.add(certified_file_history)
        sess.commit()


def narratives_for_submission(submission):
    """Fetch narratives for this submission, indexed by file letter"""
    sess = GlobalDB.db().session
    result = {letter: '' for letter in FILE_TYPE_DICT_LETTER.values()}
    narratives = sess.query(SubmissionNarrative).\
        filter_by(submission_id=submission.submission_id)
    for narrative in narratives:
        letter = FILE_TYPE_DICT_LETTER[narrative.file_type_id]
        result[letter] = narrative.narrative
    return JsonResponse.create(StatusCode.OK, result)


def update_narratives(submission, narratives_json):
    """Clear existing narratives and replace them with the provided set. We
    assume narratives_json contains non-empty strings (i.e. that it's been
    cleaned)"""
    sess = GlobalDB.db().session
    sess.query(SubmissionNarrative).\
        filter_by(submission_id=submission.submission_id).\
        delete(synchronize_session='fetch')     # fetch just in case
    narratives = []
    for file_type_id, letter in FILE_TYPE_DICT_LETTER.items():
        if letter in narratives_json:
            narratives.append(SubmissionNarrative(
                submission_id=submission.submission_id,
                file_type_id=file_type_id,
                narrative=narratives_json[letter]
            ))
    sess.add_all(narratives)
    sess.commit()

    return JsonResponse.create(StatusCode.OK, {})


def _split_csv(string):
    """Split string into a list, excluding empty strings"""
    if string is None:
        return []
    return [n.strip() for n in string.split(',') if n]


def job_to_dict(job):
    """Convert a Job model into a dictionary, ready to be serialized as JSON"""
    sess = GlobalDB.db().session

    job_info = {
        'job_id': job.job_id,
        'job_status': job.job_status_name,
        'job_type': job.job_type_name,
        'filename': job.original_filename,
        'file_size': job.file_size,
        'number_of_rows': job.number_of_rows,
        'file_type': job.file_type_name or '',
    }

    # @todo replace with relationships
    file_results = sess.query(File).filter_by(job_id=job.job_id).one_or_none()
    if file_results is None:
        # Job ID not in error database, probably did not make it to
        # validation, or has not yet been validated
        job_info.update(
            file_status="",
            error_type="",
            error_data=[],
            warning_data=[],
            missing_headers=[],
            duplicated_headers=[],
        )
    else:
        # If job ID was found in file, we should be able to get header error
        # lists and file data. Get string of missing headers and parse as a
        # list
        job_info['file_status'] = file_results.file_status_name
        job_info['missing_headers'] = _split_csv(file_results.headers_missing)
        job_info["duplicated_headers"] = _split_csv(
            file_results.headers_duplicated)
        job_info["error_type"] = get_error_type(job.job_id)
        job_info["error_data"] = get_error_metrics_by_job_jd(
            job.job_id, job.job_type_name == 'validation',
            severity_id=RULE_SEVERITY_DICT['fatal']
        )
        job_info["warning_data"] = get_error_metrics_by_job_jd(
            job.job_id, job.job_type_name == 'validation',
            severity_id=RULE_SEVERITY_DICT['warning']
        )
    return job_info


def reporting_date(submission):
    """Format submission reporting date"""
    if not (submission.reporting_start_date or submission.reporting_end_date):
        return None
    if submission.is_quarter_format:
        return 'Q{}/{}'.format(submission.reporting_fiscal_period // 3,
                               submission.reporting_fiscal_year)
    else:
        return submission.reporting_start_date.strftime("%m/%Y")


def submission_to_dict_for_status(submission):
    """Convert a Submission model into a dictionary, ready to be serialized as
    JSON for the get_status function"""
    sess = GlobalDB.db().session

    number_of_rows = sess.query(func.sum(Job.number_of_rows)).\
        filter_by(submission_id=submission.submission_id).\
        scalar() or 0

    # @todo replace with a relationship
    cgac = sess.query(CGAC).\
        filter_by(cgac_code=submission.cgac_code).one_or_none()
    frec = sess.query(FREC).\
        filter_by(frec_code=submission.frec_code).one_or_none()
    if cgac:
        agency_name = cgac.agency_name
    elif frec:
        agency_name = frec.agency_name
    else:
        agency_name = ''

    relevant_job_types = (JOB_TYPE_DICT['csv_record_validation'],
                          JOB_TYPE_DICT['validation'])
    relevant_jobs = sess.query(Job).filter(
        Job.submission_id == submission.submission_id,
        Job.job_type_id.in_(relevant_job_types)
    )

    revalidation_threshold = sess.query(RevalidationThreshold).one_or_none()
    last_validated = get_last_validated_date(submission.submission_id)

    return {
        'cgac_code': submission.cgac_code,
        'frec_code': submission.frec_code,
        'agency_name': agency_name,
        'created_on': submission.created_at.strftime('%m/%d/%Y'),
        'number_of_errors': submission.number_of_errors,
        'number_of_rows': number_of_rows,
        'last_updated': submission.updated_at.strftime("%Y-%m-%dT%H:%M:%S"),
        'last_validated': last_validated,
        'revalidation_threshold':
            revalidation_threshold.revalidation_date.strftime('%m/%d/%Y') if revalidation_threshold else '',
        # Broker allows submission for a single quarter or a single month,
        # so reporting_period start and end dates reported by check_status
        # are always equal
        'reporting_period_start_date': reporting_date(submission),
        'reporting_period_end_date': reporting_date(submission),
        'jobs': [job_to_dict(job) for job in relevant_jobs],
        'publish_status': submission.publish_status.name,
        'quarterly_submission': submission.is_quarter_format
    }


def get_status(submission):
    """ Get description and status of all jobs in the submission specified in request object

    Returns:
        A flask response object to be sent back to client, holds a JSON where each job ID has a dictionary holding
        file_type, job_type, status, and filename
    """
    try:
        return JsonResponse.create(StatusCode.OK, submission_to_dict_for_status(submission))
    except ResponseException as e:
        return JsonResponse.error(e, e.status)
    except Exception as e:
        # Unexpected exception, this is a 500 server error
        return JsonResponse.error(e, StatusCode.INTERNAL_ERROR)


def get_error_metrics(submission):
    """Returns an Http response object containing error information for every
    validation job in specified submission """
    sess = GlobalDB.db().session
    return_dict = {}
    try:
        jobs = sess.query(Job).filter_by(submission_id=submission.submission_id)
        for job in jobs:
            if job.job_type.name == 'csv_record_validation':
                file_type = job.file_type.name
                data_list = get_error_metrics_by_job_jd(job.job_id)
                return_dict[file_type] = data_list
        return JsonResponse.create(StatusCode.OK, return_dict)
    except (ValueError, TypeError) as e:
        return JsonResponse.error(e, StatusCode.CLIENT_ERROR)
    except ResponseException as e:
        return JsonResponse.error(e, e.status)
    except Exception as e:
        # Unexpected exception, this is a 500 server error
        return JsonResponse.error(e, StatusCode.INTERNAL_ERROR)


def list_submissions(page, limit, certified, sort='modified', order='desc', d2_submission=False):
    """ List submission based on current page and amount to display. If provided, filter based on
    certification status """
    sess = GlobalDB.db().session

    submission_updated_view = SubmissionUpdatedView()

    offset = limit * (page - 1)

    certifying_user = aliased(User)

    submission_columns = [Submission.submission_id, Submission.cgac_code, Submission.frec_code, Submission.user_id,
                          Submission.publish_status_id, Submission.d2_submission, Submission.number_of_warnings,
                          Submission.number_of_errors, Submission.updated_at, Submission.reporting_start_date,
                          Submission.reporting_end_date, Submission.certifying_user_id]

    cgac_columns = [CGAC.cgac_code, CGAC.agency_name.label('cgac_agency_name')]
    frec_columns = [FREC.frec_code, FREC.agency_name.label('frec_agency_name')]
    user_columns = [User.user_id, User.name, certifying_user.user_id.label('certifying_user_id'),
                    certifying_user.name.label('certifying_user_name')]

    view_columns = [submission_updated_view.submission_id,
                    submission_updated_view.updated_at.label('updated_at')]

    columns_to_query = submission_columns + cgac_columns + frec_columns + user_columns + view_columns

    cgac_codes = [aff.cgac.cgac_code for aff in g.user.affiliations if aff.cgac]
    frec_codes = [aff.frec.frec_code for aff in g.user.affiliations if aff.frec]
    query = sess.query(*columns_to_query).\
        outerjoin(User, Submission.user_id == User.user_id). \
        outerjoin(certifying_user, Submission.certifying_user_id == certifying_user.user_id). \
        outerjoin(CGAC, Submission.cgac_code == CGAC.cgac_code).\
        outerjoin(FREC, Submission.frec_code == FREC.frec_code).\
        outerjoin(submission_updated_view.table, submission_updated_view.submission_id == Submission.submission_id).\
        filter(Submission.d2_submission.is_(d2_submission))
    if not g.user.website_admin:
        query = query.filter(sa.or_(Submission.cgac_code.in_(cgac_codes),
                                    Submission.frec_code.in_(frec_codes),
                                    Submission.user_id == g.user.user_id))
    if certified != 'mixed':
        if certified == 'true':
            query = query.filter(Submission.publish_status_id != PUBLISH_STATUS_DICT['unpublished'])
        else:
            query = query.filter(Submission.publish_status_id == PUBLISH_STATUS_DICT['unpublished'])

    total_submissions = query.count()

    options = {
        'modified': {'model': submission_updated_view, 'col': 'updated_at'},
        'reporting': {'model': Submission, 'col': 'reporting_start_date'},
        'agency': {'model': CGAC, 'col': 'agency_name'},
        'submitted_by': {'model': User, 'col': 'name'}
    }

    if not options.get(sort):
        sort = 'modified'

    order_by = getattr(options[sort]['model'], options[sort]['col'])

    if sort == "agency":
        order_by = case([
            (FREC.agency_name.isnot(None), FREC.agency_name),
            (CGAC.agency_name.isnot(None), CGAC.agency_name)
        ])

    if order == 'desc':
        order_by = order_by.desc()

    query = query.order_by(order_by)

    query = query.limit(limit).offset(offset)

    return JsonResponse.create(StatusCode.OK, {
        "submissions": [serialize_submission(submission) for submission in query],
        "total": total_submissions
    })


def list_certifications(submission):
    """ List all certifications for a single submission including the file history that goes with them """
    sess = GlobalDB.db().session

    certify_history = sess.query(CertifyHistory).filter_by(submission_id=submission.submission_id).\
        order_by(CertifyHistory.created_at.desc()).all()

    # get the details for each of the certifications
    certifications = []
    for history in certify_history:
        certifying_user = sess.query(User).filter_by(user_id=history.user_id).one()

        # get all certified_files_history for this certification
        file_history = sess.query(CertifiedFilesHistory).filter_by(certify_history_id=history.certify_history_id).all()
        certified_files = []
        for file in file_history:
            # if there's a filename, add it to the list
            if file.filename is not None:
                certified_files.append({
                    "certified_files_history_id": file.certified_files_history_id,
                    "filename": file.filename.split("/")[-1],
                    "is_warning": False,
                    "narrative": file.narrative
                })

            # if there's a warning file, add it to the list
            if file.warning_filename is not None:
                certified_files.append({
                    "certified_files_history_id": file.certified_files_history_id,
                    "filename": file.warning_filename.split("/")[-1],
                    "is_warning": True,
                    "narrative": None
                })

        # after adding all certified files to the history, add the entire history entry to the certifications list
        certifications.append({
            "certify_date": history.created_at.strftime("%Y-%m-%d %H:%M:%S"),
            "certifying_user": {"name": certifying_user.name, "user_id": history.user_id},
            "certified_files": certified_files
        })

    return JsonResponse.create(StatusCode.OK, {"submission_id": submission.submission_id,
                                               "certifications": certifications})


def file_history_url(submission, file_history_id, is_warning, is_local):
    """ Get the signed URL for the specified file history """
    sess = GlobalDB.db().session

    file_history = sess.query(CertifiedFilesHistory).filter_by(certified_files_history_id=file_history_id).one_or_none()

    if not file_history:
        return JsonResponse.error(ValueError("Invalid certified_files_history_id"), StatusCode.CLIENT_ERROR)

    if file_history.submission_id != submission.submission_id:
        return JsonResponse.error(ValueError("Requested certified_files_history_id does not "
                                             "match submission_id provided"), StatusCode.CLIENT_ERROR)

    if is_warning and not file_history.warning_filename:
        return JsonResponse.error(ValueError("History entry has no warning file"), StatusCode.CLIENT_ERROR)

    if not is_warning and not file_history.filename:
        return JsonResponse.error(ValueError("History entry has no related file"), StatusCode.CLIENT_ERROR)

    # locally, just return the filepath
    if is_local:
        if is_warning:
            url = file_history.warning_filename
        else:
            url = file_history.filename
    else:
        if is_warning:
            file_array = file_history.warning_filename.split("/")
        else:
            file_array = file_history.filename.split("/")

        filename = file_array.pop()
        file_path = '/'.join(x for x in file_array)
        url = S3Handler().get_signed_url(file_path, filename, bucket_route=CONFIG_BROKER['certified_bucket'],
                                         method="GET")

    return JsonResponse.create(StatusCode.OK, {"url": url})


def serialize_submission(submission):
    """Convert the provided submission into a dictionary in a schema the
    frontend expects"""
    status = get_submission_status(submission)
    certified_on = get_lastest_certified_date(submission)
    agency_name = submission.cgac_agency_name if submission.cgac_agency_name else submission.frec_agency_name

    return {
        "submission_id": submission.submission_id,
        "last_modified": str(submission.updated_at),
        "status": status,
        "agency": agency_name if agency_name else 'N/A',
        # @todo why are these a different format?
        "reporting_start_date": str(submission.reporting_start_date) if submission.reporting_start_date else None,
        "reporting_end_date": str(submission.reporting_end_date) if submission.reporting_end_date else None,
        "user": {"user_id": submission.user_id,
                 "name": submission.name if submission.name else "No User"},
        "certifying_user": submission.certifying_user_name if submission.certifying_user_name else "",
        'publish_status': PUBLISH_STATUS_DICT_ID[submission.publish_status_id],
        "certified_on": str(certified_on) if certified_on else ""
    }


def submission_report_url(submission, warning, file_type, cross_type):
    """ Gets the signed URL for the specified file """
    file_name = report_file_name(
        submission.submission_id, warning, file_type, cross_type)
    if CONFIG_BROKER['local']:
        url = os.path.join(CONFIG_BROKER['broker_files'], file_name)
    else:
        url = S3Handler().get_signed_url("errors", file_name, method="GET")
    return JsonResponse.create(StatusCode.OK, {"url": url})


def get_cross_report_key(source_type, target_type, is_warning=False):
    """ Generate a key for cross-file error reports """
    if is_warning:
        return "cross_warning_{}-{}".format(source_type, target_type)
    else:
        return "cross_{}-{}".format(source_type, target_type)


def submission_error(submission_id, file_type):
    """ Check that submission exists and user has permission to it

    Args:
        submission_id:  ID of submission to check
        file_type: file type that has been requested

    Returns:
        A JsonResponse if there's an error, None otherwise
    """
    sess = GlobalDB.db().session

    submission = sess.query(Submission).filter_by(submission_id=submission_id).one_or_none()
    if submission is None:
        # Submission does not exist, change to 400 in this case since
        # route call specified a bad ID
        response_dict = {
            "message": "Submission does not exist",
            "file_type": file_type,
            "url": "#",
            "status": "failed"
        }
        if file_type in ('D1', 'D2'):
            # Add empty start and end dates
            response_dict["start"] = ""
            response_dict["end"] = ""
        return JsonResponse.error(NoResultFound, StatusCode.CLIENT_ERROR, **response_dict)

    if not current_user_can_on_submission('writer', submission):
        response_dict = {
            "message": "User does not have permission to view that submission",
            "file_type": file_type,
            "url": "#",
            "status": "failed"
        }
        if file_type in ('D1', 'D2'):
            # Add empty start and end dates
            response_dict["start"] = ""
            response_dict["end"] = ""
        return JsonResponse.create(StatusCode.PERMISSION_DENIED, response_dict)


def get_xml_response_content(api_url):
    """ Retrieve XML Response from the provided API url """
    result = requests.get(api_url, verify=False, timeout=120).text
    logger.debug('Result for %s: %s', api_url, result)
    return result


def get_lines_from_csv(file_path):
    """ Retrieve all lines from specified CSV file """
    lines = []
    with open(file_path) as file:
        for line in reader(file):
            lines.append(line)
    return lines


def map_generate_status(upload_job, validation_job=None):
    """ Maps job status to file generation statuses expected by frontend """
    sess = GlobalDB.db().session
    upload_status = upload_job.job_status.name
    if validation_job is None:
        errors_present = False
        validation_status = None
    else:
        validation_status = validation_job.job_status.name
        if validation_job.number_of_errors > 0:
            errors_present = True
        else:
            errors_present = False

    response_status = FileHandler.STATUS_MAP[upload_status]
    if response_status == "failed" and upload_job.error_message is None:
        # Provide an error message if none present
        upload_job.error_message = "Upload job failed without error message"

    if validation_job is None:
        # No validation job, so don't need to check it
        sess.commit()
        return response_status

    if response_status == "finished":
        # Check status of validation job if present
        response_status = FileHandler.VALIDATION_STATUS_MAP[validation_status]
        if response_status == "finished" and errors_present:
            # If validation completed with errors, mark as failed
            response_status = "failed"
            upload_job.error_message = "Validation completed but row-level errors were found"

    if response_status == "failed":
        if upload_job.error_message is None and validation_job.error_message is None:
            if validation_status == "invalid":
                upload_job.error_message = "Generated file had file-level errors"
            else:
                upload_job.error_message = "Validation job had an internal error"

        elif upload_job.error_message is None:
            upload_job.error_message = validation_job.error_message
    sess.commit()
    return response_status


def fabs_derivations(obj):

    sess = GlobalDB.db().session

    # deriving total_funding_amount
    federal_action_obligation = obj['federal_action_obligation'] or 0
    non_federal_funding_amount = obj['non_federal_funding_amount'] or 0
    obj['total_funding_amount'] = federal_action_obligation + non_federal_funding_amount

    # deriving cfda_title from program_title in cfda_program table
    cfda_title = sess.query(CFDAProgram).filter_by(program_number=obj['cfda_number']).one_or_none()
    if cfda_title:
        obj['cfda_title'] = cfda_title.program_title
    else:
<<<<<<< HEAD
        logging.error("CFDA title not found for CFDA number %s", obj['cfda_number'])

    # deriving awarding agency name
    if obj['awarding_agency_code']:
        awarding_agency_name = sess.query(CGAC).filter_by(cgac_code=obj['awarding_agency_code']).one()
        if not awarding_agency_name:
            awarding_agency_name = sess.query(FREC).filter_by(frec_code=obj['awarding_agency_code']).one()
        obj['awarding_agency_name'] = awarding_agency_name.agency_name
=======
        logger.error("CFDA title not found for CFDA number %s", obj['cfda_number'])
>>>>>>> 0b2b67d9

    if obj['awarding_sub_tier_agency_c']:
        # deriving awarding agency name and code
        awarding_agency = sess.query(CGAC).\
            filter(CGAC.cgac_id == SubTierAgency.cgac_id,
                   SubTierAgency.sub_tier_agency_code == obj['awarding_sub_tier_agency_c']).one()
        obj['awarding_agency_code'] = awarding_agency.cgac_code
        obj['awarding_agency_name'] = awarding_agency.agency_name

        # deriving awarding sub tier agency name
        awarding_sub_tier_agency_name = sess.query(SubTierAgency).\
            filter_by(sub_tier_agency_code=obj['awarding_sub_tier_agency_c']).one()
        print(obj['awarding_sub_tier_agency_c'])
        obj['awarding_sub_tier_agency_n'] = awarding_sub_tier_agency_name.sub_tier_agency_name

    # deriving funding agency name
    if obj['funding_agency_code']:
        funding_agency_name = sess.query(CGAC).filter_by(cgac_code=obj['funding_agency_code']).one()
        if not funding_agency_name:
            funding_agency_name = sess.query(FREC).filter_by(frec_code=obj['funding_agency_code']).one()
        obj['funding_agency_name'] = funding_agency_name.agency_name

    # deriving funding sub tier agency name
    if obj['funding_sub_tier_agency_co']:
        funding_sub_tier_agency_name = sess.query(SubTierAgency).\
            filter_by(sub_tier_agency_code=obj['funding_sub_tier_agency_co']).one()
        obj['funding_sub_tier_agency_na'] = funding_sub_tier_agency_name.sub_tier_agency_name

    # deriving place of performance
    if obj['place_of_performance_zip4a'] and not obj['place_of_performance_congr']:
        zip_five = obj['place_of_performance_zip4a'][5:]
        zip_four = None
        if len(obj['place_of_performance_zip4a']) > 5:
            zip_four = obj['place_of_performance_zip4a'][-4:]
        if zip_four:
            zip_info = sess.query(Zips).\
                filter_by(zip5=zip_five, zip_last4=zip_four).first()
        else:
            zip_info = sess.query(Zips).\
                filter_by(zip5=zip_five).first()
        obj['place_of_performance_congr'] = zip_info.congressional_district_no

    GlobalDB.close()
    return obj<|MERGE_RESOLUTION|>--- conflicted
+++ resolved
@@ -718,17 +718,7 @@
                 sub_tier_agency = sess.query(SubTierAgency).\
                     filter_by(sub_tier_agency_code=request_params["agency_code"]).one()
                 cgac_code = sub_tier_agency.cgac.cgac_code
-<<<<<<< HEAD
                 frec_code = sub_tier_agency.frec.frec_code
-                date_format = '%d/%m/%Y'
-                try:
-                    # convert submission start/end dates from the request into Python date objects
-                    formatted_start_date = datetime.strptime(job_data['reporting_start_date'], date_format).date()
-                    formatted_end_date = datetime.strptime(job_data['reporting_end_date'], date_format).date()
-                except ValueError:
-                    raise ResponseException("Date must be provided as DD/MM/YYYY", StatusCode.CLIENT_ERROR, ValueError)
-=======
->>>>>>> 0b2b67d9
 
             # get the cgac code associated with this sub tier agency
             job_data["cgac_code"] = cgac_code
@@ -737,26 +727,13 @@
             job_data['reporting_start_date'] = None
             job_data['reporting_end_date'] = None
 
-<<<<<<< HEAD
-            # the front-end is doing date checks, but we'll also do a few server side to ensure everything is correct
-            # when clients call the API directly
-            if job_data.get('reporting_start_date') > job_data.get('reporting_end_date'):
-                raise ResponseException("Submission start date {} is after the end date {}".format(
-                        job_data.get('reporting_start_date'), job_data.get('reporting_end_date')),
-                        StatusCode.CLIENT_ERROR)
-
-            if not current_user_can('writer', job_data["cgac_code"], job_data["frec_code"]):
-                raise ResponseException("User does not have permission to create jobs for this agency",
-                                        StatusCode.PERMISSION_DENIED)
-=======
             '''
             Below lines commented out to temporarily allow all users
             to upload FABS data for all agencies during testing
             '''
-            # if not current_user_can('writer', job_data["cgac_code"]):
+            # if not current_user_can('writer', job_data["cgac_code"], job_data["frec_code"]):
             #     raise ResponseException("User does not have permission to create jobs for this agency",
             #                             StatusCode.PERMISSION_DENIED)
->>>>>>> 0b2b67d9
 
             submission = create_submission(g.user.user_id, job_data, existing_submission_obj)
             sess.add(submission)
@@ -1750,8 +1727,7 @@
     if cfda_title:
         obj['cfda_title'] = cfda_title.program_title
     else:
-<<<<<<< HEAD
-        logging.error("CFDA title not found for CFDA number %s", obj['cfda_number'])
+        logger.error("CFDA title not found for CFDA number %s", obj['cfda_number'])
 
     # deriving awarding agency name
     if obj['awarding_agency_code']:
@@ -1759,9 +1735,6 @@
         if not awarding_agency_name:
             awarding_agency_name = sess.query(FREC).filter_by(frec_code=obj['awarding_agency_code']).one()
         obj['awarding_agency_name'] = awarding_agency_name.agency_name
-=======
-        logger.error("CFDA title not found for CFDA number %s", obj['cfda_number'])
->>>>>>> 0b2b67d9
 
     if obj['awarding_sub_tier_agency_c']:
         # deriving awarding agency name and code
