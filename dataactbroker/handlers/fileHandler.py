--- conflicted
+++ resolved
@@ -786,36 +786,27 @@
 
         # Pull url from request
         safeDictionary = RequestDictionary(self.request)
-<<<<<<< HEAD
         CloudLogger.log("DEBUG: Request content => " + str(self.request), log_type="debug", file_name=self.smx_log_file_name)
 
-=======
 
         if not safeDictionary.exists("href"):
             return JsonResponse.error(ResponseException("Request must include href key with URL of D file", StatusCode.CLIENT_ERROR), StatusCode.CLIENT_ERROR)
->>>>>>> 7ee381ed
         url =  safeDictionary.getValue("href")
         CloudLogger.log("DEBUG: Download URL => " + url, log_type="debug", file_name=self.smx_log_file_name)
 
         #Pull information based on task key
-<<<<<<< HEAD
-        CloudLogger.log("DEBUG: Pulling information based on task key...", log_type="debug", file_name=self.smx_log_file_name)
-        task = self.interfaces.jobDb.session.query(FileGenerationTask).options(joinedload(FileGenerationTask.file_type)).filter(FileGenerationTask.generation_task_key == generationId).one()
-        job = self.interfaces.jobDb.getJobBySubmissionFileTypeAndJobType(task.submission_id, task.file_type.name, "file_upload")
-
-        CloudLogger.log("DEBUG: Loading D file...", log_type="debug", file_name=self.smx_log_file_name)
-        result = self.load_d_file(url,job.filename,job.original_filename,job.job_id,self.isLocal)
-        CloudLogger.log("DEBUG: Load D file result => " + str(result), log_type="debug", file_name=self.smx_log_file_name)
-        return JsonResponse.create(StatusCode.OK,{"message":"File loaded successfully"})
-=======
-        try:
+        try:
+            CloudLogger.log("DEBUG: Pulling information based on task key...", log_type="debug",
+                            file_name=self.smx_log_file_name)
             task = self.interfaces.jobDb.session.query(FileGenerationTask).options(joinedload(FileGenerationTask.file_type)).filter(FileGenerationTask.generation_task_key == generationId).one()
             job = self.interfaces.jobDb.getJobById(task.job_id)
+            CloudLogger.log("DEBUG: Loading D file...", log_type="debug", file_name=self.smx_log_file_name)
             self.load_d_file(url,job.filename,job.original_filename,job.job_id,self.isLocal)
+            CloudLogger.log("DEBUG: Load D file result => " + str(result), log_type="debug",
+                            file_name=self.smx_log_file_name)
             return JsonResponse.create(StatusCode.OK,{"message":"File loaded successfully"})
         except ResponseException as e:
             return JsonResponse.error(e, e.status)
         except NoResultFound as e:
             # Did not find file generation task
-            return JsonResponse.error(ResponseException("Generation task key not found", StatusCode.CLIENT_ERROR), StatusCode.CLIENT_ERROR)
->>>>>>> 7ee381ed
+            return JsonResponse.error(ResponseException("Generation task key not found", StatusCode.CLIENT_ERROR), StatusCode.CLIENT_ERROR)