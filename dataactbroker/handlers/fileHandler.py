--- conflicted
+++ resolved
@@ -453,54 +453,7 @@
             exc = ResponseException(str(e), StatusCode.CLIENT_ERROR, ValueError)
             return JsonResponse.error(exc, exc.status, url="", start="", end="", file_type=file_type)
 
-<<<<<<< HEAD
-    def call_d_file_api(self, file_type_name, cgac_code, frec_code, start_date, end_date, job, val_job=None):
-        """ Call D file API, return True if results found, False otherwise """
-        file_type = FILE_TYPE_DICT_LETTER[FILE_TYPE_DICT[file_type_name]]
-        task_key = FileHandler.create_generation_task(job.job_id)
-
-        if not self.isLocal:
-            # Create file D API URL with dates and callback URL
-            sess = GlobalDB.db().session
-            if frec_code:
-                cgac_code = sess.query(FREC).filter_by(frec_code=frec_code).one_or_none().cgac.cgac_code
-
-            api_url = FileHandler.get_d_file_url(task_key, file_type_name, cgac_code, start_date, end_date)
-
-            logger.debug('Calling D file API => %s', api_url)
-            try:
-                # Check for numFound = 0
-                if "numFound='0'" in get_xml_response_content(api_url):
-                    # No results found, skip validation and mark as finished.
-                    #
-                    # Skip check here is true since we don't need to check the dependencies for the upload job
-                    # because there are no results. The validation job will manually be update versus running through
-                    # the validator.
-                    mark_job_status(job.job_id, "finished", skip_check=True)
-                    job.filename = None
-
-                    if val_job is not None:
-                        mark_job_status(val_job.job_id, "finished")
-                        # Create File object for this validation job
-                        val_file = create_file_if_needed(val_job.job_id, filename=val_job.filename)
-                        val_file.file_status_id = FILE_STATUS_DICT['complete']
-                        val_job.number_of_rows = 0
-                        val_job.number_of_rows_valid = 0
-                        val_job.file_size = 0
-                        val_job.number_of_errors = 0
-                        val_job.number_of_warnings = 0
-                        val_job.filename = None
-                        # Update last validated date
-                        val_job.last_validated = datetime.utcnow()
-                    sess.commit()
-            except Timeout as e:
-                exc = ResponseException(str(e), StatusCode.CLIENT_ERROR, Timeout)
-                return JsonResponse.error(e, exc.status, url="", start="", end="", file_type=file_type)
-        else:
-            self.complete_generation(task_key, file_type)
-=======
         return None
->>>>>>> d57e2a37
 
     def download_file(self, local_file_path, file_url, upload_name, response):
         """ Download a file locally from the specified URL, returns True if successful """
