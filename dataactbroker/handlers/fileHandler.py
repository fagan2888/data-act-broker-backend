--- conflicted
+++ resolved
@@ -437,11 +437,6 @@
         user_id = LoginSession.getName(session)
         timestamped_name = s3UrlHandler.getTimestampedFilename(CONFIG_BROKER["award_procurement_file_name"])
         upload_file_name = "".join([str(user_id), "/", timestamped_name])
-<<<<<<< HEAD
-        d_file_id = self.jobManager.createDFileMeta(submission_id, start_date, end_date, "d1", CONFIG_BROKER["d1_file_name"], upload_file_name)
-        self.jobManager.setDFileStatus(d_file_id, "waiting")
-        jq.generate_d_file.delay(get_url, user_id, d_file_id, InterfaceHolder, timestamped_name, self.isLocal)
-=======
         d_file_id = self.jobManager.createDFileMeta(submission_id, start_date, end_date, "d1", CONFIG_BROKER["award_procurement_file_name"], upload_file_name)
         job = jobDb.getJobBySubmissionFileTypeAndJobType(submission_id, self.EXTERNAL_FILE_TYPE_MAP["D1"], "file_upload")
         try:
@@ -455,7 +450,6 @@
         jobDb.session.commit()
         jobDb.setDFileStatus(d_file_id, "waiting")
         jq.generate_d_file.delay(get_url, CONFIG_BROKER["award_procurement_file_name"], user_id, d_file_id, InterfaceHolder, timestamped_name, skip_gen=True)
->>>>>>> 1b6e42f4
 
         # Check status for D1 file
         return self.checkD1File()
@@ -503,8 +497,6 @@
 
         return JsonResponse.create(StatusCode.OK, response)
 
-<<<<<<< HEAD
-=======
     def getRequestParamsForGenerate(self):
         """ Pull information out of request object and return it
 
@@ -603,7 +595,7 @@
             # No validation job, so don't need to check it
             self.interfaces.jobDb.session.commit()
             return responseStatus
-        
+
         if responseStatus == "finished":
             # Check status of validation job if present
             responseStatus = FileHandler.VALIDATION_STATUS_MAP[validationStatus]
@@ -624,7 +616,6 @@
         return responseStatus
 
 
->>>>>>> 1b6e42f4
     def generateD2File(self):
         """ Initiates the generation of D2 """
         jobDb = self.interfaces.jobDb
@@ -654,11 +645,6 @@
         user_id = LoginSession.getName(session)
         timestamped_name = s3UrlHandler.getTimestampedFilename(CONFIG_BROKER["award_file_name"])
         upload_file_name = "".join([str(user_id), "/", timestamped_name])
-<<<<<<< HEAD
-        d_file_id = self.jobManager.createDFileMeta(submission_id, start_date, end_date, "d2", CONFIG_BROKER["d2_file_name"], upload_file_name)
-        self.jobManager.setDFileStatus(d_file_id, "waiting")
-        jq.generate_d_file.delay(get_url, user_id, d_file_id, InterfaceHolder, timestamped_name, self.isLocal)
-=======
         d_file_id = self.jobManager.createDFileMeta(submission_id, start_date, end_date, "d2", CONFIG_BROKER["award_file_name"], upload_file_name)
         job = jobDb.getJobBySubmissionFileTypeAndJobType(submission_id, self.EXTERNAL_FILE_TYPE_MAP["D2"], "file_upload")
         try:
@@ -672,7 +658,6 @@
         jobDb.session.commit()
         jobDb.setDFileStatus(d_file_id, "waiting")
         jq.generate_d_file.delay(get_url, CONFIG_BROKER["award_file_name"], user_id, d_file_id, InterfaceHolder, timestamped_name, skip_gen=True)
->>>>>>> 1b6e42f4
 
         # Check status for D2 file
         return self.checkD2File()
