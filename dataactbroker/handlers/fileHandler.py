--- conflicted
+++ resolved
@@ -717,20 +717,10 @@
             job_data['reporting_start_date'] = None
             job_data['reporting_end_date'] = None
 
-<<<<<<< HEAD
-            '''
+            """
             Below lines commented out to temporarily allow all users
             to upload FABS data for all agencies during testing
-            '''
-=======
-            # the front-end is doing date checks, but we'll also do a few server side to ensure everything is correct
-            # when clients call the API directly
-            if job_data.get('reporting_start_date') > job_data.get('reporting_end_date'):
-                raise ResponseException("Submission start date {} is after the end date {}".format(
-                        job_data.get('reporting_start_date'), job_data.get('reporting_end_date')),
-                        StatusCode.CLIENT_ERROR)
-
->>>>>>> 47400100
+            """
             # if not current_user_can('writer', job_data["cgac_code"]):
             #     raise ResponseException("User does not have permission to create jobs for this agency",
             #                             StatusCode.PERMISSION_DENIED)
