--- conflicted
+++ resolved
@@ -730,13 +730,7 @@
             """
             Below lines commented out to temporarily allow all users
             to upload FABS data for all agencies during testing
-<<<<<<< HEAD
-            '''
             # if not current_user_can('writer', job_data["cgac_code"], job_data["frec_code"]):
-=======
-            """
-            # if not current_user_can('writer', job_data["cgac_code"]):
->>>>>>> e64f4f3d
             #     raise ResponseException("User does not have permission to create jobs for this agency",
             #                             StatusCode.PERMISSION_DENIED)
 
