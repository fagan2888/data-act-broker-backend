import os
from flask import session ,request
from datetime import datetime, timedelta
from werkzeug import secure_filename
from sqlalchemy.orm.exc import NoResultFound,MultipleResultsFound
from dataactcore.aws.s3UrlHandler import s3UrlHandler
from dataactcore.utils.requestDictionary import RequestDictionary
from dataactcore.utils.jsonResponse import JsonResponse
from dataactcore.utils.statusCode import StatusCode
from dataactcore.utils.responseException import ResponseException
from dataactcore.config import CONFIG_BROKER
from dataactbroker.handlers.managerProxy import ManagerProxy
from dataactbroker.handlers.interfaceHolder import InterfaceHolder
from dataactbroker.handlers.aws.session import LoginSession

class FileHandler:
    """ Responsible for all tasks relating to file upload

    Static fields:
    FILE_TYPES -- list of file labels that can be included

    Instance fields:
    request -- A flask request object, comes with the request
    s3manager -- instance of s3UrlHandler, manages calls to S3
    """

    FILE_TYPES = ["appropriations","award_financial","award","program_activity"]
    VALIDATOR_RESPONSE_FILE = "validatorResponse"

    def __init__(self,request,interfaces = None,isLocal= False,serverPath =""):
        """

        Arguments:
        request - HTTP request object for this route
        """
        self.request = request
        if(interfaces != None):
            self.interfaces = interfaces
            self.jobManager = interfaces.jobDb
        self.isLocal = isLocal
        self.serverPath = serverPath

    def addInterfaces(self,interfaces):
        self.interfaces = interfaces
        self.jobManager = interfaces.jobDb

    def getErrorReportURLsForSubmission(self):
        """
        Gets the Signed URLs for download based on the submissionId
        """
        try :
            self.s3manager = s3UrlHandler(CONFIG_BROKER["aws_bucket"])
            safeDictionary = RequestDictionary(self.request)
            submissionId = safeDictionary.getValue("submission_id")
            responseDict ={}
            for jobId in self.jobManager.getJobsBySubmission(submissionId):
                if(self.jobManager.getJobType(jobId) == "csv_record_validation"):
                    if(not self.isLocal):
                        responseDict["job_"+str(jobId)+"_error_url"] = self.s3manager.getSignedUrl("errors",self.jobManager.getReportPath(jobId),"GET")
                    else:
                        path = os.path.join(self.serverPath, self.jobManager.getReportPath(jobId))
                        responseDict["job_"+str(jobId)+"_error_url"] = path
            return JsonResponse.create(StatusCode.OK,responseDict)
        except ResponseException as e:
            return JsonResponse.error(e,StatusCode.CLIENT_ERROR)
        except Exception as e:
            # Unexpected exception, this is a 500 server error
            return JsonResponse.error(e,StatusCode.INTERNAL_ERROR)


    # Submit set of files
    def submit(self,name,CreateCredentials):
        """ Builds S3 URLs for a set of files and adds all related jobs to job tracker database

        Flask request should include keys from FILE_TYPES class variable above

        Arguments:
        name -- User ID from the session handler

        Returns:
        Flask response returned will have key_url and key_id for each key in the request
        key_url is the S3 URL for uploading
        key_id is the job id to be passed to the finalize_submission route
        """
        try:
            responseDict= {}
<<<<<<< HEAD
            self.s3manager = s3UrlHandler(s3UrlHandler.getValueFromConfig("bucket"))
            self.s3manager.REGION = s3UrlHandler.getValueFromConfig("region")
=======
>>>>>>> 8c93ff40
            fileNameMap = []
            safeDictionary = RequestDictionary(self.request)
            for fileType in FileHandler.FILE_TYPES :
                filename = safeDictionary.getValue(fileType)
                if( safeDictionary.exists(fileType)) :
                    if(not self.isLocal):
                        uploadName =  str(name)+"/"+s3UrlHandler.getTimestampedFilename(filename)
                    else:
                        uploadName = filename
                    responseDict[fileType+"_key"] = uploadName
                    fileNameMap.append((fileType,uploadName,filename))

            fileJobDict = self.jobManager.createJobs(fileNameMap,name)
            for fileType in fileJobDict.keys():
                if (not "submission_id" in fileType) :
                    responseDict[fileType+"_id"] = fileJobDict[fileType]
            if(CreateCredentials and not self.isLocal) :
                self.s3manager = s3UrlHandler(CONFIG_BROKER["aws_bucket"])
                responseDict["credentials"] = self.s3manager.getTemporaryCredentials(name)
            else :
                responseDict["credentials"] ={"AccessKeyId" : "local","SecretAccessKey" :"local","SessionToken":"local" ,"Expiration" :"local"}

            responseDict["submission_id"] = fileJobDict["submission_id"]
            if self.isLocal:
                responseDict["bucket_name"] = CONFIG_BROKER["broker_files"]
            else:
                responseDict["bucket_name"] = CONFIG_BROKER["aws_bucket"]
            return JsonResponse.create(StatusCode.OK,responseDict)
        except (ValueError , TypeError, NotImplementedError) as e:
            return JsonResponse.error(e,StatusCode.CLIENT_ERROR)
        except Exception as e:
            # Unexpected exception, this is a 500 server error
            return JsonResponse.error(e,StatusCode.INTERNAL_ERROR)
        except:
            return JsonResponse.error(Exception("Failed to catch exception"),StatusCode.INTERNAL_ERROR)

    def finalize(self):
        """ Set upload job in job tracker database to finished, allowing dependent jobs to be started

        Flask request should include key "upload_id", which holds the job_id for the file_upload job

        Returns:
        A flask response object, if successful just contains key "success" with value True, otherwise value is False
        """
        responseDict = {}
        try:
            inputDictionary = RequestDictionary(self.request)
            jobId = inputDictionary.getValue("upload_id")
            # Compare user ID with user who submitted job, if no match return 400
            job = self.jobManager.getJobById(jobId)
            submission = self.jobManager.getSubmissionForJob(job)
            if(submission.user_id != LoginSession.getName(session)):
                # This user cannot finalize this job
                raise ResponseException("Cannot finalize a job created by a different user", StatusCode.CLIENT_ERROR)
            # Change job status to finished
            if(self.jobManager.checkUploadType(jobId)):
                self.jobManager.changeToFinished(jobId)
                responseDict["success"] = True
                proxy =  ManagerProxy()
                validationId = self.jobManager.getDependentJobs(jobId)
                if(len(validationId) == 1):
                    response = proxy.sendJobRequest(validationId[0])
                elif(len(validationId) == 0):
                    raise NoResultFound("No jobs were dependent on upload job")
                else:
                    raise MultipleResultsFound("Got more than one job dependent on upload job")
                return JsonResponse.create(StatusCode.OK,responseDict)
            else:
                raise ResponseException("Wrong job type for finalize route",StatusCode.CLIENT_ERROR)

        except ( ValueError , TypeError ) as e:
            return JsonResponse.error(e,StatusCode.CLIENT_ERROR)
        except ResponseException as e:
            return JsonResponse.error(e,e.status)
        except Exception as e:
            # Unexpected exception, this is a 500 server error
            return JsonResponse.error(e,StatusCode.INTERNAL_ERROR)

    def getStatus(self):
        """ Get description and status of all jobs in the submission specified in request object

        Returns:
            A flask response object to be sent back to client, holds a JSON where each job ID has a dictionary holding file_type, job_type, status, and filename
        """
        try:
            inputDictionary = RequestDictionary(self.request)

            submissionId = inputDictionary.getValue("submission_id")
            # Get jobs in this submission

            jobs = self.jobManager.getJobsBySubmission(submissionId)

            # Build dictionary of submission info with info about each job
            submissionInfo = {}
            for job in jobs:
                jobInfo = {}
                if(self.jobManager.getJobType(job) != "csv_record_validation"):
                    continue
                jobInfo["job_status"] = self.jobManager.getJobStatus(job)
                jobInfo["job_type"] = self.jobManager.getJobType(job)
                jobInfo["filename"] = self.jobManager.getOriginalFilenameById(job)
                try:
                    jobInfo["file_status"] = self.interfaces.errorDb.getStatusLabelByJobId(job)
                except ResponseException as e:
                    # Job ID not in error database, probably did not make it to validation, or has not yet been validated
                    jobInfo["file_status"] = ""
                    jobInfo["missing_headers"] = ""
                else:
                    # If job ID was found in file_status, we should be able to get header error lists
                    missingHeaderString = self.interfaces.errorDb.getMissingHeadersByJobId(job)
                    if missingHeaderString is not None:
                        jobInfo["missing_headers"] = missingHeaderString.split(",")
                        for i in range(0,len(jobInfo["missing_headers"])):
                            jobInfo["missing_headers"][i] = jobInfo["missing_headers"][i].strip()
                    else:
                        jobInfo["missing_headers"] = []
                    duplicatedHeaderString = self.interfaces.errorDb.getDuplicatedHeadersByJobId(job)
                    if duplicatedHeaderString is not None:
                        jobInfo["duplicated_headers"] = duplicatedHeaderString.split(",")
                        for i in range(0,len(jobInfo["duplicated_headers"])):
                            jobInfo["duplicated_headers"][i] = jobInfo["duplicated_headers"][i].strip()
                    else:
                        jobInfo["duplicated_headers"] = []
                try :
                    jobInfo["file_type"] = self.jobManager.getFileType(job)
                except Exception as e:
                    jobInfo["file_type"]  = ''
                submissionInfo[job] = jobInfo

            # Build response object holding dictionary
            return JsonResponse.create(StatusCode.OK,submissionInfo)
        except ResponseException as e:
            return JsonResponse.error(e,e.status)
        except Exception as e:
            # Unexpected exception, this is a 500 server error
            return JsonResponse.error(e,StatusCode.INTERNAL_ERROR)

    def getErrorMetrics(self) :
        """ Returns an Http response object containing error information for every validation job in specified submission """
        responseDict = {}
        returnDict = {}
        try:
            safeDictionary = RequestDictionary(self.request)
            submission_id =  safeDictionary.getValue("submission_id")
            jobIds = self.jobManager.getJobsBySubmission(submission_id)
            for currentId in jobIds :
                if(self.jobManager.getJobType(currentId) == "csv_record_validation"):
                    fileName = self.jobManager.getFileType(currentId)
                    dataList = self.interfaces.errorDb.getErrorMetricsByJobId(currentId)
                    returnDict[fileName]  = dataList
            return JsonResponse.create(StatusCode.OK,returnDict)
        except ( ValueError , TypeError ) as e:
            return JsonResponse.error(e,StatusCode.CLIENT_ERROR)
        except ResponseException as e:
            return JsonResponse.error(e,e.status)
        except Exception as e:
            # Unexpected exception, this is a 500 server error
            return JsonResponse.error(e,StatusCode.INTERNAL_ERROR)
    def uploadFile(self):
        """saves a file and returns the saved path"""
        try:
            if(self.isLocal):
                uploadedFile = request.files['file']
                if(uploadedFile):
                    seconds = int((datetime.utcnow()-datetime(1970,1,1)).total_seconds())
                    filename = "".join([str(seconds),"_", secure_filename(uploadedFile.filename)])
                    path = os.path.join(self.serverPath, filename)
                    uploadedFile.save(path)
                    returnDict = {"path":path}
                    return JsonResponse.create(StatusCode.OK,returnDict)
                else:
                    exc = ResponseException("Failure to read file", StatusCode.CLIENT_ERROR)
                    return JsonResponse.error(exc,exc.status)
            else :
                exc = ResponseException("Route Only Valid For Local Installs", StatusCode.CLIENT_ERROR)
                return JsonResponse.error(exc,exc.status)
        except ( ValueError , TypeError ) as e:
            return JsonResponse.error(e,StatusCode.CLIENT_ERROR)
        except ResponseException as e:
            return JsonResponse.error(e,e.status)
        except Exception as e:
            # Unexpected exception, this is a 500 server error
            return JsonResponse.error(e,StatusCode.INTERNAL_ERROR)<|MERGE_RESOLUTION|>--- conflicted
+++ resolved
@@ -50,6 +50,7 @@
         """
         try :
             self.s3manager = s3UrlHandler(CONFIG_BROKER["aws_bucket"])
+            self.s3manager.REGION = s3UrlHandler(CONFIG_BROKER["aws_region"])
             safeDictionary = RequestDictionary(self.request)
             submissionId = safeDictionary.getValue("submission_id")
             responseDict ={}
@@ -84,11 +85,7 @@
         """
         try:
             responseDict= {}
-<<<<<<< HEAD
-            self.s3manager = s3UrlHandler(s3UrlHandler.getValueFromConfig("bucket"))
-            self.s3manager.REGION = s3UrlHandler.getValueFromConfig("region")
-=======
->>>>>>> 8c93ff40
+
             fileNameMap = []
             safeDictionary = RequestDictionary(self.request)
             for fileType in FileHandler.FILE_TYPES :
