import logging

from dataactbroker.helpers import generation_helper, generic_helper

from dataactcore.interfaces.db import GlobalDB
from dataactcore.interfaces.function_bag import mark_job_status
from dataactcore.models import lookups
from dataactcore.models.jobModels import Job
from dataactcore.utils.jsonResponse import JsonResponse
from dataactcore.utils.responseException import ResponseException
from dataactcore.utils.statusCode import StatusCode
from dataactcore.utils.stringCleaner import StringCleaner

logger = logging.getLogger(__name__)


def generate_file(submission, file_type, start, end, agency_type):
    """ Start a file generation job for the specified file type within a submission

        Args:
            submission: submission for which we're generating the file
            file_type: type of file to generate the job for
            start: the start date for the file to generate
            end: the end date for the file to generate
            agency_type: The type of agency (awarding or funding) to generate the file for (only used for D file
                generation)

        Returns:
            Results of check_generation or JsonResponse object containing an error if the prerequisite job isn't
            complete.
    """
    error_message = None
    # submission is a FABS submission
    if submission.d2_submission:
        error_message = "Cannot generate files for FABS submissions."

    elif file_type in ['D1', 'D2']:
        # D file generation requires start and end date
        if not start or not end:
            error_message = "Must have a start and end date for D file generation."
        # D files can only be generated by awarding or funding agency
        elif agency_type not in ['awarding', 'funding']:
            error_message = "agency_type must be either awarding or funding for D file generation."

    # Only D1, D2, E, and F files can be generated
    elif file_type not in ['E', 'F']:
        error_message = "File type must be either D1, D2, E, or F"

    # Return any client errors
    if error_message:
        return JsonResponse.error(ValueError(error_message), StatusCode.CLIENT_ERROR)

    sess = GlobalDB.db().session
    job = sess.query(Job).filter(Job.submission_id == submission.submission_id,
                                 Job.file_type_id == lookups.FILE_TYPE_DICT_LETTER_ID[file_type],
                                 Job.job_type_id == lookups.JOB_TYPE_DICT['file_upload']).one()

    log_data = {
        'message': 'Starting {} file generation within submission {}'.format(file_type, submission.submission_id),
        'message_type': 'BrokerInfo',
        'submission_id': submission.submission_id,
        'job_id': job.job_id,
        'file_type': file_type
    }
    logger.info(log_data)

    # Check prerequisites on upload job
    if not generation_helper.check_generation_prereqs(submission.submission_id, file_type):
        return JsonResponse.error(ResponseException("Must wait for completion of prerequisite validation job",
                                                    StatusCode.CLIENT_ERROR), StatusCode.CLIENT_ERROR)
    try:
        if file_type in ['D1', 'D2']:
            generation_helper.start_d_generation(job, start, end, agency_type)
        else:
            generation_helper.start_e_f_generation(job)
    except Exception as e:
        mark_job_status(job.job_id, 'failed')
        job.error_message = str(e)
        sess.commit()
        return JsonResponse.error(e, StatusCode.INTERNAL_ERROR)

    # Return same response as check generation route
    return check_generation(submission, file_type)


def check_generation(submission, file_type):
    """ Return information about file generation jobs connected to a submission

        Args:
            submission: submission to get information from
            file_type: type of file being generated to check on

        Returns:
            Response object with keys status, file_type, url, message.
            If file_type is D1 or D2, also includes start and end.
    """
    sess = GlobalDB.db().session
    upload_job = sess.query(Job).filter(Job.submission_id == submission.submission_id,
                                        Job.file_type_id == lookups.FILE_TYPE_DICT_LETTER_ID[file_type],
                                        Job.job_type_id == lookups.JOB_TYPE_DICT['file_upload']).one()

    response_dict = generation_helper.check_file_generation(upload_job.job_id)

    return JsonResponse.create(StatusCode.OK, response_dict)


def generate_detached_file(file_type, cgac_code, frec_code, start_date, end_date, quarter, agency_type):
    """ Start a file generation job for the specified file type not connected to a submission

        Args:
            file_type: type of file to be generated
            cgac_code: the code of a CGAC agency if generating for a CGAC agency
            frec_code: the code of a FREC agency if generating for a FREC agency
            start_date: start date in a string, formatted MM/DD/YYYY
            end_date: end date in a string, formatted MM/DD/YYYY
            quarter: quarter to generate for, formatted Q#/YYYY
            agency_type: The type of agency (awarding or funding) to generate the file for

        Returns:
            JSONResponse object with keys job_id, status, file_type, url, message, start_date, and end_date.

        Raises:
            ResponseException: if the start_date and end_date Strings cannot be parsed into dates
    """
    # Make sure it's a valid request
    if not cgac_code and not frec_code:
        return JsonResponse.error(ValueError("Detached file generation requires CGAC or FR Entity Code"),
                                  StatusCode.CLIENT_ERROR)

    if file_type in ['D1', 'D2']:
        # Make sure we have a start and end date for D1/D2 generation
        if not start_date or not end_date:
            return JsonResponse.error(ValueError("Must have a start and end date for D file generation."),
                                      StatusCode.CLIENT_ERROR)

        # Check if date format is MM/DD/YYYY
        if not (StringCleaner.is_date(start_date) and StringCleaner.is_date(end_date)):
            raise ResponseException('Start or end date cannot be parsed into a date', StatusCode.CLIENT_ERROR)

        if agency_type not in ('awarding', 'funding'):
            return JsonResponse.error(ValueError("agency_type must be either awarding or funding."),
                                      StatusCode.CLIENT_ERROR)
    else:
        # Check if date format is Q#/YYYY
        if not quarter:
            return JsonResponse.error(ValueError("Must have a quarter for A file generation."), StatusCode.CLIENT_ERROR)

        try:
            start, end = generic_helper.quarter_to_dates(quarter)
        except ResponseException as e:
            return JsonResponse.error(e, StatusCode.CLIENT_ERROR)

    # Add job info
    file_type_name = lookups.FILE_TYPE_DICT_LETTER_NAME[file_type]
    new_job = generation_helper.add_generation_job_info(file_type_name=file_type_name, start_date=start_date,
                                                        end_date=end_date)

    agency_code = frec_code if frec_code else cgac_code
    logger.info({'message': 'Starting detached {} file generation'.format(file_type), 'message_type': 'BrokerInfo',
                 'job_id': new_job.job_id, 'file_type': file_type, 'agency_code': agency_code, 'start_date': start_date,
                 'end_date': end_date})

    try:
<<<<<<< HEAD
        generation_helper.start_d_generation(new_job, start_date, end_date, agency_type, agency_code=agency_code)
=======
        if file_type in ['D1', 'D2']:
            generation_helper.start_d_generation(new_job, start, end, agency_type, agency_code=agency_code)
        else:
            generation_helper.start_a_generation(new_job, start, end, agency_code)
>>>>>>> 987e9924
    except Exception as e:
        mark_job_status(new_job.job_id, 'failed')
        new_job.error_message = str(e)
        GlobalDB.db().session.commit()
        return JsonResponse.error(e, StatusCode.INTERNAL_ERROR)

    # Return same response as check generation route
    return check_detached_generation(new_job.job_id)


def check_detached_generation(job_id):
    """ Return information about detached file generation jobs

        Args:
            job_id: ID of the detached generation job

        Returns:
            Response object with keys job_id, status, file_type, url, message, start, and end.
    """
    response_dict = generation_helper.check_file_generation(job_id)

    return JsonResponse.create(StatusCode.OK, response_dict)<|MERGE_RESOLUTION|>--- conflicted
+++ resolved
@@ -161,14 +161,10 @@
                  'end_date': end_date})
 
     try:
-<<<<<<< HEAD
-        generation_helper.start_d_generation(new_job, start_date, end_date, agency_type, agency_code=agency_code)
-=======
         if file_type in ['D1', 'D2']:
-            generation_helper.start_d_generation(new_job, start, end, agency_type, agency_code=agency_code)
+            generation_helper.start_d_generation(new_job, start_date, end_date, agency_type, agency_code=agency_code)
         else:
-            generation_helper.start_a_generation(new_job, start, end, agency_code)
->>>>>>> 987e9924
+            generation_helper.start_a_generation(new_job, start_date, end_date, agency_code)
     except Exception as e:
         mark_job_status(new_job.job_id, 'failed')
         new_job.error_message = str(e)
