from functools import wraps

from flask import request
from webargs import fields as webargs_fields, validate as webargs_validate
from webargs.flaskparser import parser as webargs_parser, use_kwargs

from dataactbroker.handlers.fileHandler import (
    FileHandler, get_error_metrics, get_status, list_submissions as list_submissions_handler,
    narratives_for_submission, submission_report_url, update_narratives)
from dataactcore.interfaces.function_bag import get_submission_stats
from dataactcore.models.lookups import FILE_TYPE_DICT
from dataactbroker.permissions import requires_login, requires_submission_perms
from dataactcore.models.lookups import FILE_TYPE_DICT_LETTER, JOB_STATUS_DICT, PUBLISH_STATUS_DICT
from dataactcore.utils.jsonResponse import JsonResponse
from dataactcore.utils.responseException import ResponseException
from dataactcore.utils.statusCode import StatusCode
from dataactcore.interfaces.db import GlobalDB
from dataactcore.models.jobModels import Submission, Job


# Add the file submission route
def add_file_routes(app, create_credentials, is_local, server_path):
    """ Create routes related to file submission for flask app """

    # Keys for the post route will correspond to the four types of files
    @app.route("/v1/submit_files/", methods=["POST"])
    @requires_login
    def submit_files():
        file_manager = FileHandler(request, is_local=is_local, server_path=server_path)
        return file_manager.submit(create_credentials)

    @app.route("/v1/finalize_job/", methods=["POST"])
    @requires_login
    @use_kwargs({'upload_id': webargs_fields.Int(required=True)})
    def finalize_submission(upload_id):
        file_manager = FileHandler(request, is_local=is_local, server_path=server_path)
        return file_manager.finalize(upload_id)

    @app.route("/v1/check_status/", methods=["POST"])
    @convert_to_submission_id
    @requires_submission_perms('reader')
    def check_status(submission):
        return get_status(submission)

    @app.route("/v1/submission_error_reports/", methods=["POST"])
    @requires_login
    @use_kwargs({'submission_id': webargs_fields.Int(required=True)})
    def submission_error_reports(submission_id):
        file_manager = FileHandler(request, is_local=is_local, server_path=server_path)
        return file_manager.get_error_report_urls_for_submission(submission_id)

    @app.route("/v1/submission_warning_reports/", methods=["POST"])
    @requires_login
    @use_kwargs({'submission_id': webargs_fields.Int(required=True)})
    def submission_warning_reports(submission_id):
        file_manager = FileHandler(request, is_local=is_local, server_path=server_path)
        return file_manager.get_error_report_urls_for_submission(submission_id, is_warning=True)

    @app.route("/v1/error_metrics/", methods=["POST"])
    @convert_to_submission_id
    @requires_submission_perms('reader')
    def submission_error_metrics(submission):
        return get_error_metrics(submission)

    @app.route("/v1/local_upload/", methods=["POST"])
    @requires_login
    def upload_local_file():
        file_manager = FileHandler(request, is_local=is_local, server_path=server_path)
        return file_manager.upload_file()

    @app.route("/v1/list_submissions/", methods=["GET"])
    @requires_login
    @use_kwargs({
        'page': webargs_fields.Int(missing=1),
        'limit': webargs_fields.Int(missing=5),
        'certified': webargs_fields.String(
            required=True,
            validate=webargs_validate.OneOf(('mixed', 'true', 'false'))),
        'sort': webargs_fields.String(missing='modified'),
        'order': webargs_fields.String(missing='desc')
    })
    def list_submissions(page, limit, certified, sort, order):
        """ List submission IDs associated with the current user """
        return list_submissions_handler(page, limit, certified, sort, order)

    @app.route("/v1/get_protected_files/", methods=["GET"])
    @requires_login
    def get_protected_files():
        """ Return signed URLs for all help page files """
        file_manager = FileHandler(request, is_local=is_local, server_path=server_path)
        return file_manager.get_protected_files()

    @app.route("/v1/generate_file/", methods=["POST"])
    @convert_to_submission_id
    @use_kwargs({'file_type': webargs_fields.String(
        required=True,
        validate=webargs_validate.OneOf(FILE_TYPE_DICT_LETTER.values())
    )})
    def generate_file(submission_id, file_type):
        """ Generate file from external API """
        file_manager = FileHandler(request, is_local=is_local, server_path=server_path)
        return file_manager.generate_file(submission_id, file_type)

    @app.route("/v1/generate_detached_file/", methods=["POST"])
    @requires_login
    @use_kwargs({
        'file_type': webargs_fields.String(
            required=True, validate=webargs_validate.OneOf(('D1', 'D2'))),
        'cgac_code': webargs_fields.String(required=True),
        'start': webargs_fields.String(required=True),
        'end': webargs_fields.String(required=True)
    })
    def generate_detached_file(file_type, cgac_code, start, end):
        """ Generate a file from external API, independent from a submission """
        file_manager = FileHandler(request, is_local=is_local, server_path=server_path)
        return file_manager.generate_detached_file(file_type, cgac_code, start, end)

    @app.route("/v1/check_detached_generation_status/", methods=["POST"])
    @requires_login
    @use_kwargs({'job_id': webargs_fields.Int(required=True)})
    def check_detached_generation_status(job_id):
        """ Return status of file generation job """
        file_manager = FileHandler(request, is_local=is_local, server_path=server_path)
        return file_manager.check_detached_generation(job_id)

    @app.route("/v1/check_generation_status/", methods=["POST"])
    @convert_to_submission_id
    @requires_submission_perms('reader')
    @use_kwargs({'file_type': webargs_fields.String(
        required=True,
        validate=webargs_validate.OneOf(FILE_TYPE_DICT_LETTER.values()))
    })
    def check_generation_status(submission, file_type):
        """ Return status of file generation job """
        file_manager = FileHandler(request, is_local=is_local, server_path=server_path)
        return file_manager.check_generation(submission, file_type)

    @app.route("/v1/complete_generation/<generation_id>/", methods=["POST"])
    def complete_generation(generation_id):
        file_manager = FileHandler(request, is_local=is_local, server_path=server_path)
        return file_manager.complete_generation(generation_id)

    @app.route("/v1/upload_detached_file/", methods=["POST"])
    def upload_detached_file():
        file_manager = FileHandler(request, is_local=is_local, server_path=server_path)
        return file_manager.upload_detached_file(create_credentials)

    @app.route("/v1/submit_detached_file/", methods=["POST"])
    @convert_to_submission_id
    @requires_submission_perms('writer')
    def submit_detached_file(submission):
        file_manager = FileHandler(request, is_local=is_local, server_path=server_path)
        return file_manager.submit_detached_file(submission)

    @app.route("/v1/get_obligations/", methods=["POST"])
    @convert_to_submission_id
    @requires_submission_perms('reader')
    def get_obligations(submission):
        return JsonResponse.create(StatusCode.OK, get_submission_stats(submission.submission_id))

    @app.route("/v1/submission/<int:submission_id>/narrative", methods=['GET'])
    @requires_submission_perms('reader')
    def get_submission_narratives(submission):
        return narratives_for_submission(submission)

    @app.route("/v1/submission/<int:submission_id>/narrative", methods=['POST'])
    @requires_submission_perms('writer')
    def post_submission_narratives(submission):
        json = request.json or {}
        # clean input
        json = {key.upper(): value.strip() for key, value in json.items()
                if isinstance(value, str) and value.strip()}
        return update_narratives(submission, json)

    @app.route("/v1/submission/<int:submission_id>/report_url", methods=['POST'])
    @requires_submission_perms('reader')
    @use_kwargs({
        'warning': webargs_fields.Bool(),
        'file_type': webargs_fields.String(
            required=True,
            validate=webargs_validate.OneOf(FILE_TYPE_DICT.keys())
        ),
        'cross_type': webargs_fields.String(validate=webargs_validate.OneOf(FILE_TYPE_DICT.keys()))
    })
    def post_submission_report_url(submission, warning, file_type, cross_type):
        return submission_report_url(submission, bool(warning), file_type, cross_type)

    @app.route("/v1/delete_submission/", methods=['POST'])
    @convert_to_submission_id
    @requires_submission_perms('writer')
    def delete_submission(submission):
        """ Deletes all data associated with the specified submission
        NOTE: THERE IS NO WAY TO UNDO THIS """

        if submission.publish_status_id != PUBLISH_STATUS_DICT['unpublished']:
            return JsonResponse.error(ValueError("Submissions that have been certified cannot be deleted"),
                                      StatusCode.CLIENT_ERROR)

        sess = GlobalDB.db().session

        # Check if the submission has any jobs that are currently running, if so, do not allow deletion
        jobs = sess.query(Job).filter(Job.submission_id == submission.submission_id,
                                      Job.job_status_id == JOB_STATUS_DICT['running']).all()

        if jobs:
            return JsonResponse.error(ValueError("Submissions with running jobs cannot be deleted"),
                                      StatusCode.CLIENT_ERROR)

        sess.query(Submission).filter(Submission.submission_id == submission.submission_id).delete(
            synchronize_session=False)
        sess.expire_all()

        return JsonResponse.create(StatusCode.OK, {"message": "Success"})

    @app.route("/v1/check_year_quarter/", methods=["GET"])
    @requires_login
    def check_year_and_quarter():
        """ Check if cgac code, year, and quarter already has a published submission """
        sess = GlobalDB.db().session
        cgac_code = request.args.get('cgac_code')
        reporting_fiscal_year = request.args.get('reporting_fiscal_year')
        reporting_fiscal_period = request.args.get('reporting_fiscal_period')

        submissions = _find_existing_submissions(sess, cgac_code, reporting_fiscal_year, reporting_fiscal_period)

        if submissions.count() > 0:
            data = {
                "message": "A submission for the same FY and quarter has already been certified.",
                "submissionId": submissions[0].submission_id
            }
            return JsonResponse.create(StatusCode.CLIENT_ERROR, data)

        return JsonResponse.create(StatusCode.OK, {"message": "Success"})

    @app.route("/v1/certify_submission/", methods=['POST'])
    @convert_to_submission_id
    @requires_submission_perms('submitter', check_owner=False)
    def certify_submission(submission):
        if not submission.publishable:
            return JsonResponse.error(ValueError("Submission cannot be certified due to critical errors"),
                                      StatusCode.CLIENT_ERROR)

        if not submission.is_quarter_format:
            return JsonResponse.error(ValueError("Monthly submissions cannot be certified"), StatusCode.CLIENT_ERROR)

        if submission.publish_status_id == PUBLISH_STATUS_DICT['published']:
            return JsonResponse.error(ValueError("Submission has already been certified"), StatusCode.CLIENT_ERROR)

        sess = GlobalDB.db().session
<<<<<<< HEAD

        submissions = _find_existing_submissions(sess, submission.cgac_code, submission.reporting_fiscal_year,
                                                 submission.reporting_fiscal_period)

        if submissions.count() > 0:
            data = {
                "message": "A submission for the same FY and quarter has already been certified.",
                "submissionId": submissions[0].submission_id
            }
            return JsonResponse.create(StatusCode.CLIENT_ERROR, data)

        sess.expire_all()

        sess = GlobalDB.db().session
=======
        if not is_local:
            file_manager = FileHandler(request, is_local=is_local, server_path=server_path)
            file_manager.move_certified_files(submission)
>>>>>>> 305f7c70
        submission.publish_status_id = PUBLISH_STATUS_DICT['published']
        sess.commit()

        return JsonResponse.create(StatusCode.OK, {"message": "Success"})

    @app.route("/v1/restart_validation/", methods=['POST'])
    @convert_to_submission_id
    @requires_submission_perms('writer')
    def restart_validation(submission):
        return FileHandler.restart_validation(submission)


def convert_to_submission_id(fn):
    """Decorator which reads the request, looking for a submission key to
    convert into a submission_id parameter. The provided function should have
    a submission_id parameter as its first argument."""
    @wraps(fn)
    @requires_login     # check login before checking submission_id
    def wrapped(*args, **kwargs):
        req_args = webargs_parser.parse({
            'submission': webargs_fields.Int(),
            'submission_id': webargs_fields.Int()
        })
        submission_id = req_args.get('submission',
                                     req_args.get('submission_id'))
        if submission_id is None:
            raise ResponseException(
                "submission_id is required", StatusCode.CLIENT_ERROR)
        return fn(submission_id, *args, **kwargs)
    return wrapped


def _find_existing_submissions(sess, cgac_code, reporting_fiscal_year, reporting_fiscal_period):
    return sess.query(Submission).filter(
        Submission.cgac_code == cgac_code,
        Submission.reporting_fiscal_year == reporting_fiscal_year,
        Submission.reporting_fiscal_period == reporting_fiscal_period,
        Submission.publish_status_id != PUBLISH_STATUS_DICT['unpublished'])<|MERGE_RESOLUTION|>--- conflicted
+++ resolved
@@ -247,8 +247,6 @@
             return JsonResponse.error(ValueError("Submission has already been certified"), StatusCode.CLIENT_ERROR)
 
         sess = GlobalDB.db().session
-<<<<<<< HEAD
-
         submissions = _find_existing_submissions(sess, submission.cgac_code, submission.reporting_fiscal_year,
                                                  submission.reporting_fiscal_period)
 
@@ -262,11 +260,9 @@
         sess.expire_all()
 
         sess = GlobalDB.db().session
-=======
         if not is_local:
             file_manager = FileHandler(request, is_local=is_local, server_path=server_path)
             file_manager.move_certified_files(submission)
->>>>>>> 305f7c70
         submission.publish_status_id = PUBLISH_STATUS_DICT['published']
         sess.commit()
 
