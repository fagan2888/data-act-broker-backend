import os, os.path
import sys
import traceback
from flask.ext.cors import CORS
from flask.ext.bcrypt import Bcrypt
from flask import Flask ,send_from_directory
from dataactcore.utils.cloudLogger import CloudLogger
from dataactcore.utils.jsonResponse import JsonResponse
from dataactbroker.handlers.aws.sesEmail import sesEmail
from dataactbroker.handlers.accountHandler import AccountHandler
from dataactbroker.handlers.aws.session import DynamoInterface, SessionTable
from dataactbroker.fileRoutes import add_file_routes
from dataactbroker.loginRoutes import add_login_routes
from dataactbroker.userRoutes import add_user_routes
from dataactcore.config import CONFIG_BROKER, CONFIG_SERVICES, CONFIG_DB, CONFIG_PATH


def createApp():
    """Set up the application."""
    try :
        # Create application
<<<<<<< HEAD
        app = Flask(__name__, instance_path=CONFIG_PATH)
        local = CONFIG_BROKER['local']
        app.config.from_object(__name__)
        app.config['LOCAL'] = local
        app.config['REST_TRACE'] = CONFIG_SERVICES['rest_trace']
        app.config['SYSTEM_EMAIL'] = CONFIG_BROKER['reply_to_email']

        # Future: Override config w/ environment variable, if set
        app.config.from_envvar('BROKER_SETTINGS', silent=True)

=======
        config_path = "".join([os.path.dirname(os.path.abspath(
            inspect.getfile(inspect.currentframe()))), "/config"])
        app = Flask(__name__, instance_path=config_path)
        config = getAppConfiguration(app)
>>>>>>> ab356df2
        # Set parameters
        broker_file_path = CONFIG_BROKER['broker_files']
        AccountHandler.FRONT_END = CONFIG_BROKER['full_url']
        sesEmail.SIGNING_KEY =  CONFIG_BROKER['email_token_key']
        sesEmail.isLocal = local
        if sesEmail.isLocal:
            sesEmail.emailLog = os.path.join(broker_file_path, 'email.log')
        # If local, make the email directory if needed
        if local and not os.path.exists(broker_file_path):
            os.makedirs(broker_file_path)
        # When runlocal is true, assume Dynamo is on the same server
        # (should be false for prod)
        JsonResponse.debugMode = app.config['REST_TRACE']

        if CONFIG_SERVICES['cross_origin_url'] ==  "*":
            cors = CORS(app, supports_credentials=True)
        else:
            cors = CORS(app, supports_credentials=True,
                origins=CONFIG_SERVICES['cross_origin_url'])
        # Enable AWS Sessions
        app.session_interface = DynamoInterface()
        # Set up bcrypt
        bcrypt = Bcrypt(app)
        # Root will point to index.html
        @app.route("/", methods=["GET"])
        def root():
            return "Broker is running"

        localFiles = os.path.join(broker_file_path, "/<path:filename>")

        @app.route(localFiles)
        def sendFile(filename):
            if(config["local"]) :
                return send_from_directory(broker_file_path, filename)

        # Add routes for modules here
        add_login_routes(app, bcrypt)
<<<<<<< HEAD
        add_file_routes(app, CONFIG_BROKER['aws_create_temp_credentials'],
            local, broker_file_path)
        add_user_routes(app, app.config['SYSTEM_EMAIL'], bcrypt)

        SessionTable.localPort = CONFIG_DB['dynamo_port']
        SessionTable.setup(app, local)
=======
        add_file_routes(app, config["create_credentials"],
            config["local"], config["local_folder"])
        add_user_routes(app, config["system_email"], bcrypt)
        SessionTable.LOCAL_PORT = int(config["dynamo_port"])
        SessionTable.setup(app, runLocal)
>>>>>>> ab356df2

        return app

    except Exception as e:
        exc_type, exc_obj, exc_tb = sys.exc_info()
        trace = traceback.extract_tb(exc_tb, 10)
        CloudLogger.logError('Broker App Level Error: ', e, trace)

        del exc_tb
        raise


def runApp():
    """runs the application"""
    app = createApp()
    debugFlag = CONFIG_SERVICES['server_debug']
    app.run(
        debug=debugFlag,
        threaded=True,
        host=CONFIG_SERVICES['broker_api_host'],
        port=CONFIG_SERVICES['broker_api_port']
    )

if __name__ == '__main__':
    runApp()
elif __name__[0:5]=="uwsgi":
    app = createApp()<|MERGE_RESOLUTION|>--- conflicted
+++ resolved
@@ -19,7 +19,6 @@
     """Set up the application."""
     try :
         # Create application
-<<<<<<< HEAD
         app = Flask(__name__, instance_path=CONFIG_PATH)
         local = CONFIG_BROKER['local']
         app.config.from_object(__name__)
@@ -30,12 +29,6 @@
         # Future: Override config w/ environment variable, if set
         app.config.from_envvar('BROKER_SETTINGS', silent=True)
 
-=======
-        config_path = "".join([os.path.dirname(os.path.abspath(
-            inspect.getfile(inspect.currentframe()))), "/config"])
-        app = Flask(__name__, instance_path=config_path)
-        config = getAppConfiguration(app)
->>>>>>> ab356df2
         # Set parameters
         broker_file_path = CONFIG_BROKER['broker_files']
         AccountHandler.FRONT_END = CONFIG_BROKER['full_url']
@@ -73,20 +66,12 @@
 
         # Add routes for modules here
         add_login_routes(app, bcrypt)
-<<<<<<< HEAD
         add_file_routes(app, CONFIG_BROKER['aws_create_temp_credentials'],
             local, broker_file_path)
         add_user_routes(app, app.config['SYSTEM_EMAIL'], bcrypt)
 
-        SessionTable.localPort = CONFIG_DB['dynamo_port']
+        SessionTable.LOCAL_PORT = CONFIG_DB['dynamo_port']
         SessionTable.setup(app, local)
-=======
-        add_file_routes(app, config["create_credentials"],
-            config["local"], config["local_folder"])
-        add_user_routes(app, config["system_email"], bcrypt)
-        SessionTable.LOCAL_PORT = int(config["dynamo_port"])
-        SessionTable.setup(app, runLocal)
->>>>>>> ab356df2
 
         return app
 
