from dataactcore.models.userModel import EmailTemplateType
from dataactbroker.handlers.userHandler import UserHandler
from dataactbroker.handlers.interfaceHolder import InterfaceHolder

def setupEmails():
    """Create email templates from model metadata."""
    userDb = UserHandler()

    # insert email template types
    typeList = [
        ('validate_email', ''),
        ('account_approved', ''),
        ('account_rejected', ''),
        ('reset_password', ''),
        ('account_creation', ''),
        ('account_creation_user', '')
    ]
    for t in typeList:
        emailId = userDb.session.query(
            EmailTemplateType.email_template_type_id).filter(
            EmailTemplateType.name == t[0]).one_or_none()
        if not emailId:
            type = EmailTemplateType(name=t[0], description=t[1])
            userDb.session.add(type)

    # insert email templates

    #Confirm
    template = "This email address was just used to create a user account with the DATA Act Broker.  To continue the registration process, please click <a href='[URL]'>here</a>. The link will expire in 24 hours. <br />  <br />  If you did not initiate this process, you may disregard this email.<br /><br />The DATA Act Broker Helpdesk<br />DATABroker@fiscal.treasury.gov "
    userDb.loadEmailTemplate("DATA Act Broker - Registration",template,"validate_email")

    #Approve
    template = "Thank you for registering for a user account with the DATA Act Broker. Your request has been approved by the DATA Act Broker Help Desk. You may now log into the Data Broker portal, using the password you created at registration, by clicking <a href='[URL]'>here</a>.<br /><br /> If you have any questions, please contact the DATA Act Broker Help Desk at [EMAIL].<br /><br />DATA Act Broker Helpdesk<br />DATABroker@fiscal.treasury.gov"
    userDb.loadEmailTemplate("DATA Act Broker - Access Approved",template,"account_approved")

    #Reject
    template = "Thank you for requesting log-in credentials for the DATA Act Broker. Your attempt to register has been denied. If you believe this determination was made in error, please contact the DATA Act Broker Helpdesk at DATABroker@fiscal.treasury.gov.<br /><br />DATA Act Broker Helpdesk<br />DATABroker@fiscal.treasury.gov"
    userDb.loadEmailTemplate("DATA Act Broker - Access Denied",template,"account_rejected")

    #Password Reset
    template = "You have requested your password to be reset for your account. Please click the following link <a href='[URL]'>here</a> to start the processs. The link will expire in 24 hours. <br/> <br/> If you did not request this password reset, please notify the DATA Act Broker Helpdesk (DATABroker@fiscal.treasury.gov) <br /><br />DATA Act Broker Helpdesk<br /><br />DATABroker@fiscal.treasury.gov"
    userDb.loadEmailTemplate("DATA Act Broker - Password Reset",template,"reset_password")

    #Admin Email
    template = "This email is to notify you that the following person has requested an account for the DATA Act Broker:<br /><br />Name: [REG_NAME]<br /><br />Title:  [REG_TITLE]<br /><br />Agency:  [REG_AGENCY]<br /><br />Email: [REG_EMAIL]<br /><br /><br /><br />To approve or deny this user for access to the Data Broker, please click <a href='[URL]'>here</a>.<br /><br />This action must be taken within 24 hours. <br /><br />Thank you for your prompt attention.<br /><br />DATA Act Broker Helpdesk<br />DATABroker@fiscal.treasury.gov"
    userDb.loadEmailTemplate("New Data Broker registration - Action Required",template,"account_creation")

    #User Email When finished submitting
<<<<<<< HEAD
    template = ("Thank you for registering a DATA Act Broker user account. "
        "The final registration step is for the Help Desk to review your "
        "request. You should receive an e-mail update from them within one "
        "business day, saying whether they've approved or denied your access."
        "<br /><br />"
        "Until the Help Desk approves your request, you won't be able to log "
        "into the Broker. Thanks for being patient with the security process--"
        "we appreciate your interest and look forward to working with you."
        "<br /><br/>"
        "If you have any questions or haven't received a follow-up e-mail "
        "within one business day, please get in touch with the Help Desk at "
        "[EMAIL]."
        "<br /><br />"
        "The DATA Act Implementation Team <br />"
        "[EMAIL]")
=======
    template = "Thank you for registering for a user account with the DATA Act Broker. Your information has been sent to the DATA Act Broker Help Desk at [EMAIL]. You will receive a response within 24 hours. <br /><br />DATA Act Broker Helpdesk<br />DATABroker@fiscal.treasury.gov "
>>>>>>> eaeaf24c
    userDb.loadEmailTemplate("DATA Act Broker - Registration",template,"account_creation_user")

    InterfaceHolder.closeOne(userDb)

if __name__ == '__main__':
    setupEmails()<|MERGE_RESOLUTION|>--- conflicted
+++ resolved
@@ -27,26 +27,25 @@
 
     #Confirm
     template = "This email address was just used to create a user account with the DATA Act Broker.  To continue the registration process, please click <a href='[URL]'>here</a>. The link will expire in 24 hours. <br />  <br />  If you did not initiate this process, you may disregard this email.<br /><br />The DATA Act Broker Helpdesk<br />DATABroker@fiscal.treasury.gov "
-    userDb.loadEmailTemplate("DATA Act Broker - Registration",template,"validate_email")
+    userDb.loadEmailTemplate("DATA Act Broker - Registration", template, "validate_email")
 
     #Approve
     template = "Thank you for registering for a user account with the DATA Act Broker. Your request has been approved by the DATA Act Broker Help Desk. You may now log into the Data Broker portal, using the password you created at registration, by clicking <a href='[URL]'>here</a>.<br /><br /> If you have any questions, please contact the DATA Act Broker Help Desk at [EMAIL].<br /><br />DATA Act Broker Helpdesk<br />DATABroker@fiscal.treasury.gov"
-    userDb.loadEmailTemplate("DATA Act Broker - Access Approved",template,"account_approved")
+    userDb.loadEmailTemplate("DATA Act Broker - Access Approved", template, "account_approved")
 
     #Reject
     template = "Thank you for requesting log-in credentials for the DATA Act Broker. Your attempt to register has been denied. If you believe this determination was made in error, please contact the DATA Act Broker Helpdesk at DATABroker@fiscal.treasury.gov.<br /><br />DATA Act Broker Helpdesk<br />DATABroker@fiscal.treasury.gov"
-    userDb.loadEmailTemplate("DATA Act Broker - Access Denied",template,"account_rejected")
+    userDb.loadEmailTemplate("DATA Act Broker - Access Denied", template, "account_rejected")
 
     #Password Reset
     template = "You have requested your password to be reset for your account. Please click the following link <a href='[URL]'>here</a> to start the processs. The link will expire in 24 hours. <br/> <br/> If you did not request this password reset, please notify the DATA Act Broker Helpdesk (DATABroker@fiscal.treasury.gov) <br /><br />DATA Act Broker Helpdesk<br /><br />DATABroker@fiscal.treasury.gov"
-    userDb.loadEmailTemplate("DATA Act Broker - Password Reset",template,"reset_password")
+    userDb.loadEmailTemplate("DATA Act Broker - Password Reset", template, "reset_password")
 
     #Admin Email
     template = "This email is to notify you that the following person has requested an account for the DATA Act Broker:<br /><br />Name: [REG_NAME]<br /><br />Title:  [REG_TITLE]<br /><br />Agency:  [REG_AGENCY]<br /><br />Email: [REG_EMAIL]<br /><br /><br /><br />To approve or deny this user for access to the Data Broker, please click <a href='[URL]'>here</a>.<br /><br />This action must be taken within 24 hours. <br /><br />Thank you for your prompt attention.<br /><br />DATA Act Broker Helpdesk<br />DATABroker@fiscal.treasury.gov"
-    userDb.loadEmailTemplate("New Data Broker registration - Action Required",template,"account_creation")
+    userDb.loadEmailTemplate("New Data Broker registration - Action Required", template, "account_creation")
 
     #User Email When finished submitting
-<<<<<<< HEAD
     template = ("Thank you for registering a DATA Act Broker user account. "
         "The final registration step is for the Help Desk to review your "
         "request. You should receive an e-mail update from them within one "
@@ -62,10 +61,7 @@
         "<br /><br />"
         "The DATA Act Implementation Team <br />"
         "[EMAIL]")
-=======
-    template = "Thank you for registering for a user account with the DATA Act Broker. Your information has been sent to the DATA Act Broker Help Desk at [EMAIL]. You will receive a response within 24 hours. <br /><br />DATA Act Broker Helpdesk<br />DATABroker@fiscal.treasury.gov "
->>>>>>> eaeaf24c
-    userDb.loadEmailTemplate("DATA Act Broker - Registration",template,"account_creation_user")
+    userDb.loadEmailTemplate("DATA Act Broker - Registration", template, "account_creation_user")
 
     InterfaceHolder.closeOne(userDb)
 
