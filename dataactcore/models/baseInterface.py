import sqlalchemy
from flask import _app_ctx_stack
from sqlalchemy.orm import sessionmaker, scoped_session
from sqlalchemy.orm.exc import NoResultFound, MultipleResultsFound
from dataactcore.utils.responseException import ResponseException
from dataactcore.utils.statusCode import StatusCode


class BaseInterface(object):
    """ Abstract base interface to be inherited by interfaces for specific databases
    """
    #For Flask Apps use the context for locals
    IS_FLASK = True
    dbName = None  # Should be overwritten by child classes
    dbConfig = None  # Should be overwritten by child classes
    logFileName = "dbErrors.log"

    def __init__(self):
        if(self.session != None):
            # session is already set up for this DB
            return

        if not self.dbName:
            # Child class needs to set these before calling base constructor
            raise ValueError("Need dbName defined")

        if not self.dbConfig:
            raise ValueError("Database configuration is not defined")

        # Create sqlalchemy connection and session
        self.engine = sqlalchemy.create_engine(
            "postgresql://{}:{}@{}:{}/{}".format(self.dbConfig["username"],
            self.dbConfig["password"], self.dbConfig["host"], self.dbConfig["port"],
            self.dbName), pool_size=100,max_overflow=50)
        self.connection = self.engine.connect()
        if(self.Session == None):
            if(BaseInterface.IS_FLASK) :
                self.Session = scoped_session(sessionmaker(bind=self.engine,autoflush=True),scopefunc=_app_ctx_stack.__ident_func__)
            else :
                self.Session = scoped_session(sessionmaker(bind=self.engine,autoflush=True))
        self.session = self.Session()

    def __del__(self):
        try:
            #Close session
            self.session.close()
            self.Session.remove()
            self.connection.close()
            self.engine.dispose()
        except KeyError:
            # KeyError will occur in Python 3 on engine dispose
            pass

    @classmethod
    def getCredDict(cls):
        """ Return db credentials. """
        credDict = {
<<<<<<< HEAD
            'username': CONFIG_DB['username'],
            'password': CONFIG_DB['password'],
            'host': CONFIG_DB['host'],
            'port': CONFIG_DB['port'],
            'dbBaseName': CONFIG_DB['base_db_name'],
            'scheme': CONFIG_DB['scheme']
=======
            'username': cls.dbConfig['username'],
            'password': cls.dbConfig['password'],
            'host': cls.dbConfig['host'],
            'port': cls.dbConfig['port'],
            'dbBaseName': cls.dbConfig['base_db_name']
>>>>>>> eefd790f
        }
        return credDict

    @staticmethod
    def checkUnique(queryResult, noResultMessage, multipleResultMessage):
        """ Check that result is unique, if not raise exception"""
        if(len(queryResult) == 0):
            # Did not get a result for this job, mark as a job error
            raise ResponseException(noResultMessage,StatusCode.CLIENT_ERROR,NoResultFound)

        elif(len(queryResult) > 1):
            # Multiple results for single job ID
            raise ResponseException(multipleResultMessage,StatusCode.INTERNAL_ERROR,MultipleResultsFound)

        return True

    @staticmethod
    def runUniqueQuery(query, noResultMessage, multipleResultMessage):
        """ Run query looking for one result, if it fails wrap it in a ResponseException with an appropriate message """
        try:
            return query.one()
        except NoResultFound as e:
            if(noResultMessage == False):
                # Raise the exception as is, used for specific handling
                raise e
            raise ResponseException(noResultMessage,StatusCode.CLIENT_ERROR,NoResultFound)
        except MultipleResultsFound as e:
            raise ResponseException(multipleResultMessage,StatusCode.INTERNAL_ERROR,MultipleResultsFound)

    def runStatement(self,statement):
        """ Run specified statement on this database"""
        response =  self.session.execute(statement)
        self.session.commit()
        return response

    def getIdFromDict(self, model, dictName, fieldName, fieldValue, idField):
        """ Populate a static dictionary to hold an id to name dictionary for specified model """
        dict = getattr(model, dictName)
        if(dict == None):
            dict = {}
            # Pull status values out of DB
            # Create new session for this
            queryResult = self.session.query(model).all()
            for result in queryResult:
                dict[getattr(result,fieldName)] = getattr(result,idField)
            setattr(model,dictName,dict)
        if fieldValue is None:
            # Not looking for a return, just called to set up dict
            return None
        if(not fieldValue in dict):
            raise ValueError("Not a valid " + str(model) + ": " + str(fieldValue) + ", not found in dict: " + str(dict))
        return dict[fieldValue]

    def getNameFromDict(self, model, dictName, fieldName, fieldValue, idField):
        """ This uses the dict attached to model backwards, to get the name from the ID.  This is slow and should not
        be used too widely """
        # Populate dict
        self.getIdFromDict(model, dictName, fieldName, None, idField)
        # Step through dict to find fieldValue
        dict = model.__dict__[dictName]
        for key in dict:
            if dict[key] == fieldValue:
                return key
        # If not found, raise an exception
        raise ValueError("Value: " + str(fieldValue) + " not found in dict: " + str(dict))<|MERGE_RESOLUTION|>--- conflicted
+++ resolved
@@ -55,20 +55,12 @@
     def getCredDict(cls):
         """ Return db credentials. """
         credDict = {
-<<<<<<< HEAD
-            'username': CONFIG_DB['username'],
-            'password': CONFIG_DB['password'],
-            'host': CONFIG_DB['host'],
-            'port': CONFIG_DB['port'],
-            'dbBaseName': CONFIG_DB['base_db_name'],
-            'scheme': CONFIG_DB['scheme']
-=======
             'username': cls.dbConfig['username'],
             'password': cls.dbConfig['password'],
             'host': cls.dbConfig['host'],
             'port': cls.dbConfig['port'],
-            'dbBaseName': cls.dbConfig['base_db_name']
->>>>>>> eefd790f
+            'dbBaseName': cls.dbConfig['base_db_name'],
+            'scheme': cls.dbConfig['scheme']
         }
         return credDict
 
