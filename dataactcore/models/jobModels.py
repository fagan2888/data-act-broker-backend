""" These classes define the ORM models to be used by sqlalchemy for the job tracker database """

from sqlalchemy import Column, Integer, Text, ForeignKey, Date, DateTime, Boolean, UniqueConstraint, CheckConstraint, Enum
from sqlalchemy.orm import relationship
from dataactcore.models.baseModel import Base

class JobStatus(Base):
    __tablename__ = "job_status"
    JOB_STATUS_DICT = None

    job_status_id = Column(Integer, primary_key=True)
    name = Column(Text)
    description = Column(Text)

class JobType(Base):
    __tablename__ = "job_type"
    JOB_TYPE_DICT = None

    job_type_id = Column(Integer, primary_key=True)
    name = Column(Text)
    description = Column(Text)

class PublishStatus(Base):
    __tablename__ = "publish_status"
    PUBLISH_STATUS_DICT = None

    publish_status_id = Column(Integer, primary_key=True)
    name = Column(Text)
    description = Column(Text)

class Submission(Base):
    __tablename__ = "submission"

    submission_id = Column(Integer, primary_key=True)
    datetime_utc = Column(DateTime)
    user_id = Column(Integer, nullable=False) # This refers to the users table in the User DB
    cgac_code = Column(Text)
    reporting_start_date = Column(Date)
    reporting_end_date = Column(Date)
    is_quarter_format = Column(Boolean, nullable = False, default = "False", server_default= "False")
    jobs = None
    publishable = Column(Boolean, nullable = False, default = "False", server_default = "False")
    publish_status_id = Column(Integer, ForeignKey("publish_status.publish_status_id", ondelete="CASCADE", name ="fk_publish_status_id"))
    publish_status = relationship("PublishStatus", uselist = False)
    number_of_errors = Column(Integer)
    number_of_warnings = Column(Integer)

class Job(Base):
    __tablename__ = "job"

    job_id = Column(Integer, primary_key=True)
    filename = Column(Text, nullable=True)
    job_status_id = Column(Integer, ForeignKey("job_status.job_status_id", name="fk_job_status_id"))
    job_status = relationship("JobStatus", uselist=False)
    job_type_id = Column(Integer, ForeignKey("job_type.job_type_id", name="fk_job_type_id"))
    job_type = relationship("JobType", uselist=False)
    submission_id = Column(Integer, ForeignKey("submission.submission_id", ondelete="CASCADE", name="fk_job_submission_id"))
    submission = relationship("Submission", uselist=False, cascade="delete")
    file_type_id = Column(Integer, ForeignKey("file_type.file_type_id"), nullable=True)
    file_type = relationship("FileType", uselist=False)
    original_filename = Column(Text, nullable=True)
    file_size = Column(Integer)
    number_of_rows = Column(Integer)
    number_of_rows_valid = Column(Integer)
    number_of_errors = Column(Integer)
    number_of_warnings = Column(Integer)

class JobDependency(Base):
    __tablename__ = "job_dependency"

    dependency_id = Column(Integer, primary_key=True)
    job_id = Column(Integer, ForeignKey("job.job_id"))
    prerequisite_id = Column(Integer, ForeignKey("job.job_id"))

class FileType(Base):
    __tablename__ = "file_type"
    FILE_TYPE_DICT = None

    file_type_id = Column(Integer, primary_key=True)
    name = Column(Text)
    description = Column(Text)
<<<<<<< HEAD
=======

class DFileMeta(Base):
    __tablename__ = "d_file_metadata"

    d_file_id = Column(Integer, primary_key=True)
    type = Column(Text, Enum("d1", "d2", name="type_enum"))
    submission_id = Column(Integer, ForeignKey("submission.submission_id", name="fk_submission_id"))
    submission = relationship("Submission", uselist=False)
    start_date = Column(Date)
    end_date = Column(Date)
    status_id = Column(Integer, ForeignKey("job_status.job_status_id", name="fk_status_id"))
    status = relationship("JobStatus", uselist=False)
    url = Column(Text)
    error_message = Column(Text)
    upload_file_name = Column(Text)
    original_file_name = Column(Text)
    is_submitted = Column(Boolean, default ="False", server_default="False")

    __table_args__ = (UniqueConstraint('submission_id', 'type', name='_submission_type_uc'),)
>>>>>>> 5490884b
<|MERGE_RESOLUTION|>--- conflicted
+++ resolved
@@ -79,8 +79,6 @@
     file_type_id = Column(Integer, primary_key=True)
     name = Column(Text)
     description = Column(Text)
-<<<<<<< HEAD
-=======
 
 class DFileMeta(Base):
     __tablename__ = "d_file_metadata"
@@ -99,5 +97,4 @@
     original_file_name = Column(Text)
     is_submitted = Column(Boolean, default ="False", server_default="False")
 
-    __table_args__ = (UniqueConstraint('submission_id', 'type', name='_submission_type_uc'),)
->>>>>>> 5490884b
+    __table_args__ = (UniqueConstraint('submission_id', 'type', name='_submission_type_uc'),)