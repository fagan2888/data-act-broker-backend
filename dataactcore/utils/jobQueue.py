--- conflicted
+++ resolved
@@ -31,64 +31,7 @@
             response = requests.post(url, params)
             return response.json()
 
-<<<<<<< HEAD
-=======
-        @self.jobQueue.task(name='jobQueue.generate_d_file')
-        def generate_d_file(api_url, user_id, job_id, interface_holder, timestamped_name, isLocal):
-            interfaces = interface_holder()
-            job_manager = interfaces.jobDb
-
-            try:
-                xml_response = self.get_xml_response_content(api_url)
-                url_start_index = xml_response.find("<results>", 0)
-                offset = len("<results>")
-
-                if url_start_index == -1:
-                    raise ResponseException("Empty response. Validate if input is correct.", StatusCode.CLIENT_ERROR)
-
-                url_start_index += offset
-                file_url = xml_response[url_start_index:xml_response.find("</results>", url_start_index)]
-
-                full_file_path = "".join([CONFIG_BROKER['d_file_storage_path'], timestamped_name])
-
-                self.download_file(full_file_path, file_url)
-                lines = self.get_lines_from_csv(full_file_path)
-
-                headers = lines[0]
-
-                if isLocal:
-                    file_name = "".join([CONFIG_BROKER['broker_files'], timestamped_name])
-                    csv_writer = CsvLocalWriter(file_name, headers)
-                else:
-                    file_name = "".join([str(user_id), "/", timestamped_name])
-                    bucket = CONFIG_BROKER['aws_bucket']
-                    region = CONFIG_BROKER['aws_region']
-                    csv_writer = CsvS3Writer(region, bucket, file_name, headers)
-
-                with csv_writer as writer:
-                    for line in lines[1:]:
-                        writer.write(line)
-                    writer.finishBatch()
-
-                job_manager.markJobStatus(job_id, "finished")
-                return {"message": "Success", "file_name": file_name}
-            except Exception as e:
-                # Log the error
-                JsonResponse.error(e,500)
-                job_manager.getJobById(job_id).error_message = str(e)
-                job_manager.markJobStatus(job_id, "failed")
-                job_manager.session.commit()
-                raise e
-            finally:
-                interfaces.close()
-
->>>>>>> e972c197
         self.enqueue = enqueue
-
-    def update_d_file_status(self, job_manager, d_file_id, status):
-        """ Update the D file status to the one specified via the Job Manager """
-        job_manager.setDFileStatus(d_file_id, status)
-
 
 if __name__ in ['__main__', 'jobQueue']:
     jobQueue = JobQueue()
