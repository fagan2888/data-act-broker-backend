--- conflicted
+++ resolved
@@ -5,59 +5,38 @@
 from dataactcore.config import CONFIG_DB
 
 
-<<<<<<< HEAD
 def setupErrorDB(hardReset = False):
     """Create job tracker tables from model metadata."""
     createDatabase(CONFIG_DB['error_db_name'])
     errorDb = ErrorInterface()
     if hardReset:
         errorModels.Base.metadata.drop_all(errorDb.engine)
-    errorModels.Base.metadata.create_all(errorDb.engine)
-=======
-    sqlStatements=[
-        "DROP TABLE IF EXISTS error_data",
-        "DROP TABLE IF EXISTS file_status",
-        "DROP TABLE IF EXISTS error_type",
-        "DROP TABLE IF EXISTS status",
-        "DROP SEQUENCE IF EXISTS fileSerial",
-        "DROP SEQUENCE IF EXISTS errorDataSerial",
-        "CREATE TABLE status (status_id integer PRIMARY KEY, name text NOT NULL,description text NOT NULL);",
-        "CREATE TABLE error_type (error_type_id integer PRIMARY KEY, name text NOT NULL,description text NOT NULL);",
-        "CREATE SEQUENCE fileSerial START 1;",
-        "CREATE TABLE file_status (file_id integer PRIMARY KEY DEFAULT nextval('fileSerial'), job_id integer, filename text, status_id integer REFERENCES status NOT NULL, headers_missing text, headers_duplicated text);",
-        "CREATE SEQUENCE errorDataSerial START 1;",
-        "CREATE TABLE error_data (error_data_id integer PRIMARY KEY DEFAULT nextval('errorDataSerial'), job_id integer NOT NULL, filename text, field_name text NOT NULL, error_type_id integer REFERENCES error_type, occurrences integer NOT NULL, first_row integer NOT NULL, rule_failed text);",
-        "INSERT INTO status (status_id,name, description) VALUES (1, 'complete', 'File has been processed'), (2, 'header_error', 'The file has errors in the header row'), (3, 'unknown_error', 'An unknown error has occurred with this file'), (4,'single_row_error','CSV file must have a header row and at least one record'), (5,'job_error','Error occurred in job manager');",
-        "INSERT INTO error_type (error_type_id,name, description) VALUES (1, 'type_error', 'The value provided was of the wrong type'), (2, 'required_error', 'A required value was not provided'), (3, 'value_error', 'The value provided was invalid'),(4, 'read_error', 'Could not parse this record correctly'),(5, 'write_error', 'Could not write this record into the staging database');"
-    ]
-    if(hardReset) :
-        runCommands(ErrorInterface.getCredDict(),hardResetSQL,"error_data")
-    runCommands(ErrorInterface.getCredDict(),sqlStatements,"error_data")
->>>>>>> 1d2db593
+        errorModels.Base.metadata.create_all(errorDb.engine)
 
-    # TODO: define these codes as enums in the data model?
+        # TODO: define these codes as enums in the data model?
 
-    # insert status types
-    statusList = [(1, 'complete', 'File has been processed'),
-        (2, 'missing_header_error', 'One of the required columns is not present in the file'),
-        (3, 'bad_header_error', 'One of the headers in the file is not recognized'),
-        (4, 'unknown_error', 'An unknown error has occurred with this file'),
-        (5,'single_row_error','CSV file must have a header row and at least one record'),
-        (6,'duplicate_header_error','May not have the same header twice'),
-        (7,'job_error','Error occurred in job manager')]
-    for s in statusList:
-        status = Status(status_id=s[0], name=s[1], description=s[2])
-        errorDb.session.add(status)
+        # insert status types
+        statusList = [(1, 'complete', 'File has been processed'),
+            (2, 'missing_header_error', 'The file has errors in the header row'),
+            (3, 'unknown_error', 'An unknown error has occurred with this file'),
+            (4,'single_row_error', 'CSV file must have a header row and at least one record'),
+            (5,'job_error', 'Error occurred in job manager')]
+        for s in statusList:
+            status = Status(status_id=s[0], name=s[1], description=s[2])
+            errorDb.session.add(status)
 
-    # insert error types
-    errorList = [(1, 'type_error', 'The value provided was of the wrong type'),
-        (2, 'required_error', 'A required value was not provided'),
-        (3, 'value_error', 'The value provided was invalid'),
-        (4, 'read_error', 'Could not parse this record correctly'),
-        (5, 'write_error', 'Could not write this record into the staging database')]
-    for e in errorList:
-        error = ErrorType(error_type_id=e[0], name=e[1], description=e[2])
-        errorDb.session.add(error)
+        # insert error types
+        errorList = [(1, 'type_error', 'The value provided was of the wrong type'),
+            (2, 'required_error', 'A required value was not provided'),
+            (3, 'value_error', 'The value provided was invalid'),
+            (4, 'read_error', 'Could not parse this record correctly'),
+            (5, 'write_error', 'Could not write this record into the staging database')]
+        for e in errorList:
+            error = ErrorType(error_type_id=e[0], name=e[1], description=e[2])
+            errorDb.session.add(error)
+
+    else:
+        errorModels.Base.metadata.create_all(errorDb.engine)
 
     errorDb.session.commit()
     errorDb.session.close()
